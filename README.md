## Go-Panikint 

### Overview

`Go-Panikint` is a modified version of the Go compiler that adds **automatic overflow/underflow detection** for signed integer arithmetic operations. When overflow is detected, a **panic** with an "integer overflow" message will pop. 

It can handle addition `+`, subtraction `-`, multiplication `*`, for types `int8`, `int16`, `int32`. Regarding `int64`, `uintptr`, they are not checked.

### Usage and installation :
```bash
# Clone, change dir and compile the compiler
git clone https://github.com/kevin-valerio/go-panikint && cd go-panikint/src && ./make.bash

# Full path to the root of the forked compiler
export GOROOT=/path/to/go-panikint

# Compile and run a Go program
./bin/go run test_simple_overflow.go

# Compile only
./bin/go build test_simple_overflow.go

# Fuzz only
./bin/go test -fuzz=FuzzIntegerOverflow -v
```


### How does it work ?
#### What is being patched ?
We basically patched the intermediate representation (IR) part of the Go compiler so that, on every math operands (i.e `OADD`, `OMUL`, `OSUB`, ...), the compiler does not only add the IR opcodes that perform the math operation but also **insert** a bunch of checks for aritmetic bugs and insert a panic call with `ir.Syms.Panicoverflow` if those checks are met. 

#### Why do we use package filters ?
As you can see [here](https://github.com/kevin-valerio/go-panikint/blob/0d6340a37c6cc7a3e44c556f8df42e8ec9d1efc8/src/cmd/compile/internal/ssagen/ssa.go#L5258-L5270), we do not apply our panics for arithmetic issues on every packages, there is different reasons for this.

First, we need to compile Go, with Go itself. Because of this, some behaviors of the vanilla compiler must remain. Some functions like hashing sometimes rely on overflow for bit mixing. Moreover, some components like routine scheduling or memory management cannot be interupted with panics. 

## Examples

#### Example 1:

```go
package main

import "fmt"

func main() {
	fmt.Println("Testing overflow detection...")

	// Test int8 addition overflow
	var a int8 = 127
	var b int8 = 1
	fmt.Printf("Before: a=%d, b=%d\n", a, b)
	result := a + b  // Should panic with "integer overflow"
	fmt.Printf("After: result=%d\n", result)
}
```

**Expected output:**

```bash
bash-5.2$ GOROOT=/path/to/go-panikint && ./bin/go run test_simple_overflow.go
Testing overflow detection...
Before: a=127, b=1
panic: runtime error: integer overflow

goroutine 1 [running]:
main.main()
	/path/to/go-panikint/test_simple_overflow.go:12 +0xfc
exit status 2
```

#### Example 2:

```bash
bash-5.2$ go run  vim_panik.go
1. Signed int8 overflow:
Max int8: 127
After adding 1: -128 (wrapped to minimum)

bash-5.2$ GOROOT=/path/to/go-panikint && ./bin/go run  vim_panik.go
1. Signed int8 overflow:
Max int8: 127
panic: runtime error: integer overflow

goroutine 1 [running]:
main.main()
	/path/to/go-panikint/vim_panik.go:14 +0x11c
exit status 2
```

#### Example 3 (fuzzing):
**Fuzzing harness:**
```go
package fuzztest
import "testing"

func FuzzIntegerOverflow(f *testing.F) {
	f.Fuzz(func(t *testing.T, a, b int8) {
		result := a + b
		t.Logf("%d + %d = %d", a, b, result)
	})
}
```

**Output:**
```bash
GOROOT=/path/to/go-panikint/go-panikint  ../bin/go test -fuzz=FuzzIntegerOverflow -v
=== RUN   FuzzIntegerOverflow
fuzz: elapsed: 0s, gathering baseline coverage: 0/15 completed
fuzz: elapsed: 0s, gathering baseline coverage: 9/15 completed
--- FAIL: FuzzIntegerOverflow (0.03s)
    --- FAIL: FuzzIntegerOverflow (0.00s)
        testing.go:1822: panic: runtime error: integer overflow
            goroutine 23 [running]:
            runtime/debug.Stack()
            	/path/to/go-panikintgo-panikint/src/runtime/debug/stack.go:26 +0xc4
            testing.tRunner.func1()
            	/path/to/go-panikintgo-panikint/src/testing/testing.go:1822 +0x220
            panic({0x100e27b00?, 0x100fa4d60?})
            	/path/to/go-panikintgo-panikint/src/runtime/panic.go:783 +0x120
            fuzztest.FuzzIntegerOverflow.func1(0x0?, 0x0?, 0x0?)
            	/path/to/go-panikintgo-panikint/fuzz_test/fuzz_test.go:10 +0xf8
            reflect.Value.call({0x100e24ca0?, 0x100e5d5f8?, 0x14000093e28?}, {0x100dba042, 0x4}, {0x1400012a180, 0x3, 0x0?})
            	/path/to/go-panikintgo-panikint/src/reflect/value.go:581 +0x960
            reflect.Value.Call({0x100e24ca0?, 0x100e5d5f8?, 0x14000154000?}, {0x1400012a180?, 0x100e5ce40?, 0x100d2abf3?})
            	/path/to/go-panikintgo-panikint/src/reflect/value.go:365 +0x94
            testing.(*F).Fuzz.func1.1(0x140001028c0?)
            	/path/to/go-panikintgo-panikint/src/testing/fuzz.go:341 +0x258
            testing.tRunner(0x140001028c0, 0x14000152000)
            	/path/to/go-panikintgo-panikint/src/testing/testing.go:1931 +0xc8
            created by testing.(*F).Fuzz.func1 in goroutine 7
            	/path/to/go-panikintgo-panikint/src/testing/fuzz.go:328 +0x4a4


    Failing input written to testdata/fuzz/FuzzIntegerOverflow/8a8466cc4de923f0
    To re-run:
    go test -run=FuzzIntegerOverflow/8a8466cc4de923f0
``` 


#### Packages excluded:
<<<<<<< HEAD
- Standard library packages (`runtime`, `sync`, `os`, `syscall`, etc.)
- Internal packages (`internal/*`)
- Math and unsafe packages
=======
Standard library packages (`runtime`, `sync`, `os`, `syscall`, etc.), internal packages (`internal/*`) and math and unsafe packages are not concerned by the overhead.
>>>>>>> 0d6340a3
<|MERGE_RESOLUTION|>--- conflicted
+++ resolved
@@ -139,10 +139,6 @@
 
 
 #### Packages excluded:
-<<<<<<< HEAD
 - Standard library packages (`runtime`, `sync`, `os`, `syscall`, etc.)
 - Internal packages (`internal/*`)
 - Math and unsafe packages
-=======
-Standard library packages (`runtime`, `sync`, `os`, `syscall`, etc.), internal packages (`internal/*`) and math and unsafe packages are not concerned by the overhead.
->>>>>>> 0d6340a3
