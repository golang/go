<!--{
	"Title": "Go 1.18 Release Notes",
	"Path":  "/doc/go1.18"
}-->

<!--
NOTE: In this document and others in this directory, the convention is to
set fixed-width phrases with non-fixed-width spaces, as in
<code>hello</code> <code>world</code>.
Do not send CLs removing the interior tags from such phrases.
-->

<style>
  main ul li { margin: 0.5em 0; }
</style>

<h2 id="introduction">DRAFT RELEASE NOTES — Introduction to Go 1.18</h2>

<p>
  <strong>
    Go 1.18 is not yet released. These are work-in-progress
    release notes. Go 1.18 is expected to be released in February 2022.
  </strong>
</p>

<h2 id="language">Changes to the language</h2>

<p>
  TODO: complete this section
</p>

<h2 id="ports">Ports</h2>

<h3 id="freebsd">FreeBSD</h3>

<p>
  Go 1.18 is the last release that is supported on FreeBSD 11.x, which has
  already reached end-of-life. Go 1.19 will require FreeBSD 12.2+ or FreeBSD
  13.0+.
  FreeBSD 13.0+ will require a kernel with the COMPAT_FREEBSD12 option set (this is the default).
</p>

<h3 id="ppc64">PPC64</h3>

<p><!-- CL 353969 -->
  TODO: <a href="https://golang.org/cl/353969">https://golang.org/cl/353969</a>: internal/buildcfg: enable register ABI for PPC64
</p>

<h3 id="riscv">RISC-V</h3>

<p><!-- golang.org/issue/47100, CL 334872 -->
  The 64-bit RISC-V architecture on Linux (the <code>linux/riscv64</code> port)
  now supports the <code>c-archive</code> and <code>c-shared</code> build modes.
</p>

<h2 id="tools">Tools</h2>

<h3 id="go-command">Go command</h3>

<p><!-- golang.org/issue/43684 -->
  <code>go</code> <code>get</code> no longer builds or installs packages in
  module-aware mode. <code>go</code> <code>get</code> is now dedicated to
  adjusting dependencies in <code>go.mod</code>. Effectively, the
  <code>-d</code> flag is always enabled. To install the latest version
  of an executable outside the context of the current module, use
  <a href="https://golang.org/ref/mod#go-install"><code>go</code>
  <code>install</code> <code>example.com/cmd@latest</code></a>. Any
  <a href="https://golang.org/ref/mod#version-queries">version query</a>
  may be used instead of <code>latest</code>. This form of <code>go</code>
  <code>install</code> was added in Go 1.16, so projects supporting older
  versions may need to provide install instructions for both <code>go</code>
  <code>install</code> and <code>go</code> <code>get</code>. <code>go</code>
  <code>get</code> now reports an error when used outside a module, since there
  is no <code>go.mod</code> file to update. In GOPATH mode (with
  <code>GO111MODULE=off</code>), <code>go</code> <code>get</code> still builds
  and installs packages, as before.
</p>

<p><!-- golang.org/issue/37475 -->
  The <code>go</code> command now embeds version control information in
  binaries including the currently checked-out revision, commit time, and a
  flag indicating whether edited or untracked files are present. Version
  control information is embedded if the <code>go</code> command is invoked in
  a directory within a Git, Mercurial, Fossil, or Bazaar repository, and the
  <code>main</code> package and its containing main module are in the same
  repository. This information may be omitted using the flag
  <code>-buildvcs=false</code>.
</p>

<p><!-- golang.org/issue/37475 -->
  Additionally, the <code>go</code> command embeds information about the build
  including build and tool tags (set with <code>-tags</code>), compiler,
  assembler, and linker flags (like <code>-gcflags</code>), whether cgo was
  enabled, and if it was, the values of the cgo environment variables
  (like <code>CGO_CFLAGS</code>). This information may be omitted using the
  flag <code>-buildinfo=false</code>. Both VCS and build information may be
  read together with module information using <code>go</code>
  <code>version</code> <code>-m</code> <code>file</code> or
  <code>runtime/debug.ReadBuildInfo</code> (for the currently running binary)
  or the new <a href="#debug/buildinfo"><code>debug/buildinfo</code></a>
  package.
</p>

<p><!-- https://golang.org/issue/44435 -->
  If the main module's <code>go.mod</code> file
  specifies <a href="/ref/mod#go-mod-file-go"><code>go</code> <code>1.17</code></a>
  or higher, <code>go</code> <code>mod</code> <code>download</code> without
  arguments now downloads source code for only the modules
  explicitly <a href="/ref/mod#go-mod-file-require">required</a> in the main
  module's <code>go.mod</code> file. (In a <code>go</code> <code>1.17</code> or
  higher module, that set already includes all dependencies needed to build the
  packages and tests in the main module.)
  To also download source code for transitive dependencies, use
  <code>go</code> <code>mod</code> <code>download</code> <code>all</code>.
</p>

<p><!-- CL 349595 -->
  TODO: <a href="https://golang.org/cl/349595">https://golang.org/cl/349595</a>: https://golang.org/cl/349595: cmd/go: add GOAMD64 environment variable
</p>

<h3 id="gofmt"><code>gofmt</code></h3>

<p><!-- https://golang.org/issue/43566 -->
  <code>gofmt</code> now reads and formats input files concurrently, with a
  memory limit proportional to <code>GOMAXPROCS</code>. On a machine with
  multiple CPUs, <code>gofmt</code> should now be significantly faster.
</p>

<h2 id="runtime">Runtime</h2>

<p>
  TODO: complete this section, or delete if not needed
</p>

<h2 id="compiler">Compiler</h2>

<p><!-- CL 298611 -->
  TODO: <a href="https://golang.org/cl/298611">https://golang.org/cl/298611</a>: https://golang.org/cl/298611: cmd/compile: add -asan option
</p>

<p><!-- CL 352057 -->
  TODO: <a href="https://golang.org/cl/352057">https://golang.org/cl/352057</a>: https://golang.org/cl/352057: cmd/compile, runtime: track argument stack slot liveness
</p>

<h2 id="linker">Linker</h2>

<p><!-- CL 298610 -->
  TODO: <a href="https://golang.org/cl/298610">https://golang.org/cl/298610</a>: https://golang.org/cl/298610: cmd/link: add -asan option
</p>

<h2 id="library">Core library</h2>

<h3 id="constraints">New <code>constraints</code> package</h3>

<p><!-- CL 349709 -->
  TODO: <a href="https://golang.org/cl/349709">https://golang.org/cl/349709</a>: constraints: new package
</p>

<h3 id="netip">New <code>net/netip</code> package</h3>

<p>
  The new <a href="/pkg/net/netip/"><code>net/netip</code></a>
  package defines a new IP address type, <a href="/pkg/net/netip/#Addr"><code>Addr</code></a>.
  Compared to the existing
  <a href="/pkg/net/#IP"><code>net.IP</code></a> type, the <code>netip.Addr</code> type takes less
  memory, is immutable, and is comparable so it supports <code>==</code>
  and can be used as a map key.
</p>
<p>
  In addition to <code>Addr</code>, the package defines
  <a href="/pkg/net/netip/#AddrPort"><code>AddrPort</code></a>, representing
  an IP and port, and
  <a href="/pkg/net/netip/#Prefix"><code>Prefix</code></a>, representing
  a network CIDR prefix.
</p>
<p>
  The <code>net</code> package now has methods to send and receive UDP packets
  using <code>netip.Addr</code> values instead of the relatively heavy
  <code>*net.UDPAddr</code> values.
</p>

<h3>TODO</h3>

<p>
  TODO: complete this section
</p>

<h3 id="minor_library_changes">Minor changes to the library</h3>

<p>
  As always, there are various minor changes and updates to the library,
  made with the Go 1 <a href="/doc/go1compat">promise of compatibility</a>
  in mind.
</p>

<p>
  TODO: complete this section
</p>

<dl id="bufio"><dt><a href="/pkg/bufio/">bufio</a></dt>
  <dd>
    <p><!-- CL 345569 -->
      TODO: <a href="https://golang.org/cl/345569">https://golang.org/cl/345569</a>: add Writer.AvailableBuffer
    </p>

    <p><!-- CL 345570 -->
      TODO: <a href="https://golang.org/cl/345570">https://golang.org/cl/345570</a>: make Reader.Reset and Writer.Reset work on the zero value
    </p>
  </dd>
</dl><!-- bufio -->

<dl id="crypto/tls"><dt><a href="/pkg/crypto/tls/">crypto/tls</a></dt>
  <dd>
    <p><!-- CL 325250 -->
      TODO: <a href="https://golang.org/cl/325250">https://golang.org/cl/325250</a>: add Conn.NetConn method
    </p>
  </dd>
</dl><!-- crypto/tls -->

<dl id="debug/buildinfo"><dt><a href="/pkg/debug/buildinfo">debug/buildinfo</a></dt>
  <dd>
    <p><!-- golang.org/issue/39301 -->
      This new package provides access to module versions, version control
      information, and build flags embedded in executable files built by
      the <code>go</code> command. The same information is also available via
      <a href="/pkg/runtime/debug#ReadBuildInfo"><code>runtime/debug.ReadBuildInfo</code></a>
      for the currently running binary and via <code>go</code>
      <code>version</code> <code>-m</code> on the command line.
    </p>
  </dd>
</dl>

<dl id="image/draw"><dt><a href="/pkg/image/draw/">image/draw</a></dt>
  <dd>
    <p><!-- CL 340049 -->
      The <code>Draw</code> and <code>DrawMask</code> fallback implementations
      (used when the arguments are not the most common image types) are now
      faster when those arguments implement the optional
      <a href="/pkg/image/draw/#RGBA64Image"><code>draw.RGBA64Image</code></a>
      and <a href="/pkg/image/#RGBA64Image"><code>image.RGBA64Image</code></a>
      interfaces that were added in Go 1.17.
    </p>
  </dd>
</dl><!-- image/draw -->

<<<<<<< HEAD
<dl id="net/http"><dt><a href="/pkg/net/http/">net/http</a></dt>
  <dd>
    <p><!-- CL 330852 -->
      The <code>Dial</code>, <code>DialContext</code>, <code>DialTLS</code> and
      <code>DialTLSContext</code> method fields in
      <a href="/pkg/net/http#Transport"><code>http.Transport</code></a>
      will now be correctly used, if specified, for making HTTP requests when running
      on WebAssembly targets.
=======
<dl id="net"><dt><a href="/pkg/net/">net</a></dt>
  <dd>
    <p><!-- CL 340261 -->
      TODO: <a href="https://golang.org/cl/340261">https://golang.org/cl/340261</a>: deprecate (net.Error).Temporary
    </p>
  </dd>
</dl><!-- net -->

<dl id="net/http"><dt><a href="/pkg/net/http/">net/http</a></dt>
  <dd>
    <p><!-- CL 338590 -->
      TODO: <a href="https://golang.org/cl/338590">https://golang.org/cl/338590</a>: add Cookie.Valid method
>>>>>>> 35a58810
    </p>
  </dd>
</dl><!-- net/http -->

<<<<<<< HEAD
=======
<dl id="os/user"><dt><a href="/pkg/os/user/">os/user</a></dt>
  <dd>
    <p><!-- CL 330753 -->
      TODO: <a href="https://golang.org/cl/330753">https://golang.org/cl/330753</a>: implement go native GroupIds
    </p>
  </dd>
</dl><!-- os/user -->

>>>>>>> 35a58810
<dl id="reflect"><dt><a href="/pkg/reflect/">reflect</a></dt>
  <dd>
    <p><!-- CL 356049, CL 320929 -->
      The new
      <a href="/pkg/reflect/#Value.SetIterKey"><code>Value.SetIterKey</code></a>
      and <a href="/pkg/reflect/#Value.SetIterValue"><code>Value.SetIterValue</code></a>
      methods set a Value using a map iterator as the source. They are equivalent to
      <code>Value.Set(iter.Key())</code> and <code>Value.Set(iter.Value())</code> but
      do fewer allocations.
    </p>

    <p><!-- CL 350691 -->
      The new
      <a href="/pkg/reflect/#Value.UnsafePointer"><code>Value.UnsafePointer</code></a>
      method returns the Value's value as an <a href="/pkg/unsafe/#Pointer"><code>unsafe.Pointer</code></a>.
      This allows callers to migrate from <a href="/pkg/reflect/#Value.UnsafeAddr"><code>Value.UnsafeAddr</code></a>
      and <a href="/pkg/reflect/#Value.Pointer"><code>Value.Pointer</code></a>
      to eliminate the need to perform uintptr to unsafe.Pointer conversions at the callsite (as unsafe.Pointer rules require).
    </p>

    <p><!-- CL 321889 -->
      TODO: <a href="https://golang.org/cl/321889">https://golang.org/cl/321889</a>: allocate hiter as part of MapIter
    </p>

    <p><!-- CL 321891 -->
      TODO: <a href="https://golang.org/cl/321891">https://golang.org/cl/321891</a>: add MapIter.Reset
    </p>

    <p><!-- CL 345486 -->
      TODO: <a href="https://golang.org/cl/345486">https://golang.org/cl/345486</a>: optimize for maps with string keys
    </p>

    <p><!-- CL 352131 -->
      TODO: <a href="https://golang.org/cl/352131">https://golang.org/cl/352131</a>: add Value.{CanInt, CanUint, CanFloat, CanComplex}
    </p>

    <p><!-- CL 357962 -->
      TODO: <a href="https://golang.org/cl/357962">https://golang.org/cl/357962</a>: add FieldByIndexErr
    </p>
  </dd>
</dl><!-- reflect -->

<dl id="regexp"><dt><a href="/pkg/regexp/">regexp</a></dt>
  <dd>
    <p><!-- CL 354569 -->
      TODO: <a href="https://golang.org/cl/354569">https://golang.org/cl/354569</a>: document and implement that invalid UTF-8 bytes are the same as U+FFFD
    </p>
  </dd>
</dl><!-- regexp -->

<dl id="strconv"><dt><a href="/pkg/strconv/">strconv</a></dt>
  <dd>
    <p><!-- CL 343877 -->
      TODO: <a href="https://golang.org/cl/343877">https://golang.org/cl/343877</a>: reject surrogate halves in Unquote
    </p>
  </dd>
</dl><!-- strconv -->

<dl id="strings"><dt><a href="/pkg/strings/">strings</a></dt>
  <dd>
    <p><!-- CL 345849 -->
      TODO: <a href="https://golang.org/cl/345849">https://golang.org/cl/345849</a>: add Clone function
    </p>
  </dd>
</dl><!-- strings -->

<dl id="strings,bytes"><dt><a href="/pkg/strings,bytes/">strings,bytes</a></dt>
  <dd>
    <p><!-- CL 332771 -->
      TODO: <a href="https://golang.org/cl/332771">https://golang.org/cl/332771</a>: avoid allocations in Trim/TrimLeft/TrimRight
    </p>
  </dd>
</dl><!-- strings,bytes -->

<dl id="sync"><dt><a href="/pkg/sync/">sync</a></dt>
  <dd>
    <p><!-- CL 319769 -->
      TODO: <a href="https://golang.org/cl/319769">https://golang.org/cl/319769</a>: add Mutex.TryLock, RWMutex.TryLock, RWMutex.TryRLock
    </p>
  </dd>
</dl><!-- sync -->

<dl id="syscall"><dt><a href="/pkg/syscall/">syscall</a></dt>
  <dd>
    <p><!-- CL 336550 -->
      The new function <a href="/pkg/syscall/?GOOS=windows#SyscallN"><code>SyscallN</code></a>
      has been introduced for Windows, allowing for calls with arbitrary number
      of arguments. As a result,
      <a href="/pkg/syscall/?GOOS=windows#Syscall"><code>Syscall</code></a>,
      <a href="/pkg/syscall/?GOOS=windows#Syscall6"><code>Syscall6</code></a>,
      <a href="/pkg/syscall/?GOOS=windows#Syscall9"><code>Syscall9</code></a>,
      <a href="/pkg/syscall/?GOOS=windows#Syscall12"><code>Syscall12</code></a>,
      <a href="/pkg/syscall/?GOOS=windows#Syscall15"><code>Syscall15</code></a>, and
      <a href="/pkg/syscall/?GOOS=windows#Syscall18"><code>Syscall18</code></a> are
      deprecated in favor of <a href="/pkg/syscall/?GOOS=windows#SyscallN"><code>SyscallN</code></a>.
    </p>

    <p><!-- CL 355570 -->
      TODO: <a href="https://golang.org/cl/355570">https://golang.org/cl/355570</a>: add support for SysProcAttr.Pdeathsig on FreeBSD
    </p>
  </dd>
</dl><!-- syscall -->

<dl id="syscall/js"><dt><a href="/pkg/syscall/js/">syscall/js</a></dt>
  <dd>
    <p><!-- CL 356430 -->
      TODO: <a href="https://golang.org/cl/356430">https://golang.org/cl/356430</a>: remove Wrapper interface
    </p>
  </dd>
</dl><!-- syscall/js -->

<dl id="testing"><dt><a href="/pkg/testing/">testing</a></dt>
  <dd>
    <p><!-- CL 343883 -->
      TODO: <a href="https://golang.org/cl/343883">https://golang.org/cl/343883</a>: increase alternation precedence
    </p>

    <p><!-- CL 356669 -->
      TODO: <a href="https://golang.org/cl/356669">https://golang.org/cl/356669</a>: skip extra -count iterations if there are no tests
    </p>
  </dd>
</dl><!-- testing -->

<dl id="text/template"><dt><a href="/pkg/text/template/">text/template</a></dt>
  <dd>
    <p><!-- CL 321490 -->
      TODO: <a href="https://golang.org/cl/321490">https://golang.org/cl/321490</a>: implement short-circuit and, or
    </p>
  </dd>
</dl><!-- text/template -->

<dl id="unicode/utf8"><dt><a href="/pkg/unicode/utf8/">unicode/utf8</a></dt>
  <dd>
    <p><!-- CL 345571 -->
      TODO: <a href="https://golang.org/cl/345571">https://golang.org/cl/345571</a>: add AppendRune
    </p>
  </dd>
</dl><!-- unicode/utf8 --><|MERGE_RESOLUTION|>--- conflicted
+++ resolved
@@ -243,7 +243,14 @@
   </dd>
 </dl><!-- image/draw -->
 
-<<<<<<< HEAD
+<dl id="net"><dt><a href="/pkg/net/">net</a></dt>
+  <dd>
+    <p><!-- CL 340261 -->
+      TODO: <a href="https://golang.org/cl/340261">https://golang.org/cl/340261</a>: deprecate (net.Error).Temporary
+    </p>
+  </dd>
+</dl><!-- net -->
+
 <dl id="net/http"><dt><a href="/pkg/net/http/">net/http</a></dt>
   <dd>
     <p><!-- CL 330852 -->
@@ -252,26 +259,14 @@
       <a href="/pkg/net/http#Transport"><code>http.Transport</code></a>
       will now be correctly used, if specified, for making HTTP requests when running
       on WebAssembly targets.
-=======
-<dl id="net"><dt><a href="/pkg/net/">net</a></dt>
-  <dd>
-    <p><!-- CL 340261 -->
-      TODO: <a href="https://golang.org/cl/340261">https://golang.org/cl/340261</a>: deprecate (net.Error).Temporary
-    </p>
-  </dd>
-</dl><!-- net -->
-
-<dl id="net/http"><dt><a href="/pkg/net/http/">net/http</a></dt>
-  <dd>
+    </p>
+    
     <p><!-- CL 338590 -->
       TODO: <a href="https://golang.org/cl/338590">https://golang.org/cl/338590</a>: add Cookie.Valid method
->>>>>>> 35a58810
     </p>
   </dd>
 </dl><!-- net/http -->
 
-<<<<<<< HEAD
-=======
 <dl id="os/user"><dt><a href="/pkg/os/user/">os/user</a></dt>
   <dd>
     <p><!-- CL 330753 -->
@@ -280,7 +275,6 @@
   </dd>
 </dl><!-- os/user -->
 
->>>>>>> 35a58810
 <dl id="reflect"><dt><a href="/pkg/reflect/">reflect</a></dt>
   <dd>
     <p><!-- CL 356049, CL 320929 -->
