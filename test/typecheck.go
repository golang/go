--- conflicted
+++ resolved
@@ -12,7 +12,6 @@
 
 package main
 
-<<<<<<< HEAD
 func mine1(int b) int { // ERROR "undefined.*b"
 	return b + 2 // ERROR "undefined.*b"
 }
@@ -24,13 +23,4 @@
 func main() {
 	mine2()     // GCCGO_ERROR "not enough arguments in call to mine2"
 	с = mine1() // ERROR "undefined.*c"
-=======
-func mine(int b) int { // ERROR "undefined.*b"
-	return b + 2 // ERROR "undefined.*b"
-}
-
-func main() {
-	mine()     // GCCGO_ERROR "not enough arguments"
-	c = mine() // ERROR "undefined.*c|not enough arguments"
->>>>>>> f5291cf0
 }