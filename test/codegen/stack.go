// asmcheck

// Copyright 2018 The Go Authors. All rights reserved.
// Use of this source code is governed by a BSD-style
// license that can be found in the LICENSE file.

package codegen

import (
	"runtime"
	"unsafe"
)

// This file contains code generation tests related to the use of the
// stack.

// Check that stack stores are optimized away.

// 386:"TEXT .*, [$]0-"
// amd64:"TEXT .*, [$]0-"
// arm:"TEXT .*, [$]-4-"
// arm64:"TEXT .*, [$]0-"
// mips:"TEXT .*, [$]-4-"
// ppc64x:"TEXT .*, [$]0-"
// s390x:"TEXT .*, [$]0-"
func StackStore() int {
	var x int
	return *(&x)
}

type T struct {
	A, B, C, D int // keep exported fields
	x, y, z    int // reset unexported fields
}

// Check that large structs are cleared directly (issue #24416).

// 386:"TEXT .*, [$]0-"
// amd64:"TEXT .*, [$]0-"
// arm:"TEXT .*, [$]0-" (spills return address)
// arm64:"TEXT .*, [$]0-"
// mips:"TEXT .*, [$]-4-"
// ppc64x:"TEXT .*, [$]0-"
// s390x:"TEXT .*, [$]0-"
func ZeroLargeStruct(x *T) {
	t := T{}
	*x = t
}

// Check that structs are partially initialised directly (issue #24386).

// Notes:
// - 386 fails due to spilling a register
// amd64:"TEXT .*, [$]0-"
// arm:"TEXT .*, [$]0-" (spills return address)
// arm64:"TEXT .*, [$]0-"
// ppc64x:"TEXT .*, [$]0-"
// s390x:"TEXT .*, [$]0-"
// Note: that 386 currently has to spill a register.
func KeepWanted(t *T) {
	*t = T{A: t.A, B: t.B, C: t.C, D: t.D}
}

// Check that small array operations avoid using the stack (issue #15925).

// Notes:
// - 386 fails due to spilling a register
// - arm & mips fail due to softfloat calls
// amd64:"TEXT .*, [$]0-"
// arm64:"TEXT .*, [$]0-"
// ppc64x:"TEXT .*, [$]0-"
// s390x:"TEXT .*, [$]0-"
func ArrayAdd64(a, b [4]float64) [4]float64 {
	return [4]float64{a[0] + b[0], a[1] + b[1], a[2] + b[2], a[3] + b[3]}
}

// Check that small array initialization avoids using the stack.

// 386:"TEXT .*, [$]0-"
// amd64:"TEXT .*, [$]0-"
// arm:"TEXT .*, [$]0-" (spills return address)
// arm64:"TEXT .*, [$]0-"
// mips:"TEXT .*, [$]-4-"
// ppc64x:"TEXT .*, [$]0-"
// s390x:"TEXT .*, [$]0-"
func ArrayInit(i, j int) [4]int {
	return [4]int{i, 0, j, 0}
}

// Check that assembly output has matching offset and base register
// (issue #21064).

func check_asmout(b [2]int) int {
	runtime.GC() // use some frame
	// amd64:`.*b\+24\(SP\)`
	// arm:`.*b\+4\(FP\)`
	return b[1]
}

// Check that simple functions get promoted to nosplit, even when
// they might panic in various ways. See issue 31219.
// amd64:"TEXT .*NOSPLIT.*"
func MightPanic(a []int, i, j, k, s int) {
	_ = a[i]     // panicIndex
	_ = a[i:j]   // panicSlice
	_ = a[i:j:k] // also panicSlice
	_ = i << s   // panicShift
	_ = i / j    // panicDivide
}

// Put a defer in a loop, so second defer is not open-coded
func Defer() {
	for i := 0; i < 2; i++ {
		defer func() {}()
	}
	// amd64:`CALL runtime\.deferprocStack`
	defer func() {}()
}

// Check that stack slots are shared among values of the same
// type, but not pointer-identical types. See issue 65783.

func spillSlotReuse() {
	// The return values of getp1 and getp2 need to be
	// spilled around the calls to nopInt. Make sure that
	// spill slot gets reused.

	//arm64:`.*autotmp_2-8\(SP\)`
	getp1()[nopInt()] = 0
	//arm64:`.*autotmp_2-8\(SP\)`
	getp2()[nopInt()] = 0
}

// Check that no stack frame space is needed for simple slice initialization with underlying structure.
type mySlice struct {
	array unsafe.Pointer
	len   int
	cap   int
}

// amd64:"TEXT .*, [$]0-"
func sliceInit(base uintptr) []uintptr {
	const ptrSize = 8
	size := uintptr(4096)
	bitmapSize := size / ptrSize / 8
	elements := int(bitmapSize / ptrSize)
	var sl mySlice
	sl = mySlice{
		unsafe.Pointer(base + size - bitmapSize),
		elements,
		elements,
	}
	// amd64:-"POPQ" -"SP"
	return *(*[]uintptr)(unsafe.Pointer(&sl))
}

//go:noinline
func nopInt() int {
	return 0
}

//go:noinline
func getp1() *[4]int {
	return nil
}

//go:noinline
func getp2() *[4]int {
	return nil
}

// Store to an argument without read can be removed.
func storeArg(a [2]int) {
<<<<<<< HEAD
	// amd64:-`MOVQ\t\$123,.*\.a\+\d+\(SP\)`
=======
	// amd64:-`MOVQ \$123,.*\.a\+\d+\(SP\)`
>>>>>>> 57362e98
	a[1] = 123
}<|MERGE_RESOLUTION|>--- conflicted
+++ resolved
@@ -171,10 +171,6 @@
 
 // Store to an argument without read can be removed.
 func storeArg(a [2]int) {
-<<<<<<< HEAD
-	// amd64:-`MOVQ\t\$123,.*\.a\+\d+\(SP\)`
-=======
 	// amd64:-`MOVQ \$123,.*\.a\+\d+\(SP\)`
->>>>>>> 57362e98
 	a[1] = 123
 }