--- conflicted
+++ resolved
@@ -116,12 +116,10 @@
 	// platforms.
 	RandomizedHeapBase64 bool
 
-<<<<<<< HEAD
+	// SizeSpecializedMalloc enables malloc implementations that are specialized per size class.
+	SizeSpecializedMalloc bool
+
 	// SIMD enables the simd package and the compiler's handling
 	// of SIMD intrinsics.
 	SIMD bool
-=======
-	// SizeSpecializedMalloc enables malloc implementations that are specialized per size class.
-	SizeSpecializedMalloc bool
->>>>>>> ca0e0356
 }