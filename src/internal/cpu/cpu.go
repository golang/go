// Copyright 2017 The Go Authors. All rights reserved.
// Use of this source code is governed by a BSD-style
// license that can be found in the LICENSE file.

// Package cpu implements processor feature detection
// used by the Go standard library.
package cpu

// debugOptions is set to true by the runtime if go was compiled with GOEXPERIMENT=debugcpu
// and GOOS is Linux or Darwin. This variable is linknamed in runtime/proc.go.
var debugOptions bool

var X86 x86

// The booleans in x86 contain the correspondingly named cpuid feature bit.
// HasAVX and HasAVX2 are only set if the OS does support XMM and YMM registers
// in addition to the cpuid feature bit being set.
// The struct is padded to avoid false sharing.
type x86 struct {
	_            [CacheLineSize]byte
	HasAES       bool
	HasADX       bool
	HasAVX       bool
	HasAVX2      bool
	HasBMI1      bool
	HasBMI2      bool
	HasERMS      bool
	HasFMA       bool
	HasOSXSAVE   bool
	HasPCLMULQDQ bool
	HasPOPCNT    bool
	HasSSE2      bool
	HasSSE3      bool
	HasSSSE3     bool
	HasSSE41     bool
	HasSSE42     bool
	_            [CacheLineSize]byte
}

var PPC64 ppc64

// For ppc64x, it is safe to check only for ISA level starting on ISA v3.00,
// since there are no optional categories. There are some exceptions that also
// require kernel support to work (darn, scv), so there are feature bits for
// those as well. The minimum processor requirement is POWER8 (ISA 2.07), so we
// maintain some of the old feature checks for optional categories for
// safety.
// The struct is padded to avoid false sharing.
type ppc64 struct {
	_          [CacheLineSize]byte
	HasVMX     bool // Vector unit (Altivec)
	HasDFP     bool // Decimal Floating Point unit
	HasVSX     bool // Vector-scalar unit
	HasHTM     bool // Hardware Transactional Memory
	HasISEL    bool // Integer select
	HasVCRYPTO bool // Vector cryptography
	HasHTMNOSC bool // HTM: kernel-aborted transaction in syscalls
	HasDARN    bool // Hardware random number generator (requires kernel enablement)
	HasSCV     bool // Syscall vectored (requires kernel enablement)
	IsPOWER8   bool // ISA v2.07 (POWER8)
	IsPOWER9   bool // ISA v3.00 (POWER9)
	_          [CacheLineSize]byte
}

var ARM64 arm64

// The booleans in arm64 contain the correspondingly named cpu feature bit.
// The struct is padded to avoid false sharing.
type arm64 struct {
	_           [CacheLineSize]byte
	HasFP       bool
	HasASIMD    bool
	HasEVTSTRM  bool
	HasAES      bool
	HasPMULL    bool
	HasSHA1     bool
	HasSHA2     bool
	HasCRC32    bool
	HasATOMICS  bool
	HasFPHP     bool
	HasASIMDHP  bool
	HasCPUID    bool
	HasASIMDRDM bool
	HasJSCVT    bool
	HasFCMA     bool
	HasLRCPC    bool
	HasDCPOP    bool
	HasSHA3     bool
	HasSM3      bool
	HasSM4      bool
	HasASIMDDP  bool
	HasSHA512   bool
	HasSVE      bool
	HasASIMDFHM bool
	_           [CacheLineSize]byte
}

var S390X s390x

type s390x struct {
	_     [CacheLineSize]byte
	HasVX bool // vector facility. Note: the runtime sets this when it processes auxv records.
<<<<<<< HEAD
	HasKM    bool // cipher message (KM)
	HasKMA   bool // cipher message assist (KMA)
	HasKMC   bool // cipher message with chaining (KMC)
	HasKMCTR bool // cipher message with counter (KMCTR)
	HasKIMD  bool // compute intermediate message digest (KIMD)
	_        [CacheLineSize]byte
=======
	_     [CacheLineSize]byte
}

// initialize examines the processor and sets the relevant variables above.
// This is called by the runtime package early in program initialization,
// before normal init functions are run. env is set by runtime on Linux and Darwin
// if go was compiled with GOEXPERIMENT=debugcpu.
func initialize(env string) {
	doinit()
	processOptions(env)
}

// options contains the cpu debug options that can be used in GODEBUGCPU.
// Options are arch dependent and are added by the arch specific doinit functions.
// Features that are mandatory for the specific GOARCH should not be added to options
// (e.g. SSE2 on amd64).
var options []option

// Option names should be lower case. e.g. avx instead of AVX.
type option struct {
	Name    string
	Feature *bool
}

// processOptions disables CPU feature values based on the parsed env string.
// The env string is expected to be of the form feature1=0,feature2=0...
// where feature names is one of the architecture specifc list stored in the
// cpu packages options variable. If env contains all=0 then all capabilities
// referenced through the options variable are disabled. Other feature
// names and values other than 0 are silently ignored.
func processOptions(env string) {
field:
	for env != "" {
		field := ""
		i := indexByte(env, ',')
		if i < 0 {
			field, env = env, ""
		} else {
			field, env = env[:i], env[i+1:]
		}
		i = indexByte(field, '=')
		if i < 0 {
			continue
		}
		key, value := field[:i], field[i+1:]

		// Only allow turning off CPU features by specifying '0'.
		if value == "0" {
			if key == "all" {
				for _, v := range options {
					*v.Feature = false
				}
				return
			} else {
				for _, v := range options {
					if v.Name == key {
						*v.Feature = false
						continue field
					}
				}
			}
		}
	}
}

// indexByte returns the index of the first instance of c in s,
// or -1 if c is not present in s.
func indexByte(s string, c byte) int {
	for i := 0; i < len(s); i++ {
		if s[i] == c {
			return i
		}
	}
	return -1
>>>>>>> 92bdfab7
}<|MERGE_RESOLUTION|>--- conflicted
+++ resolved
@@ -100,15 +100,12 @@
 type s390x struct {
 	_     [CacheLineSize]byte
 	HasVX bool // vector facility. Note: the runtime sets this when it processes auxv records.
-<<<<<<< HEAD
 	HasKM    bool // cipher message (KM)
 	HasKMA   bool // cipher message assist (KMA)
 	HasKMC   bool // cipher message with chaining (KMC)
 	HasKMCTR bool // cipher message with counter (KMCTR)
 	HasKIMD  bool // compute intermediate message digest (KIMD)
 	_        [CacheLineSize]byte
-=======
-	_     [CacheLineSize]byte
 }
 
 // initialize examines the processor and sets the relevant variables above.
@@ -182,5 +179,4 @@
 		}
 	}
 	return -1
->>>>>>> 92bdfab7
 }