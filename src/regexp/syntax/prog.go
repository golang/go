// Copyright 2011 The Go Authors. All rights reserved.
// Use of this source code is governed by a BSD-style
// license that can be found in the LICENSE file.

package syntax

import (
	"strconv"
	"strings"
	"unicode"
)

// Compiled program.
// May not belong in this package, but convenient for now.

// A Prog is a compiled regular expression program.
type Prog struct {
	Inst   []Inst
	Start  int   // index of start instruction
	Fork   []int // index of start instruction of forking processes
	NumCap int   // number of InstCapture insts in re
}

// An InstOp is an instruction opcode.
type InstOp uint8

const (
	InstAlt InstOp = iota
	InstAltMatch
	InstCapture
	InstEmptyWidth
	InstMatch
	InstFail
	InstRepeatAny
	InstCheckProc
	InstMatchProc
	InstNop
	InstRune
	InstRune1
	InstRuneAny
	InstRuneAnyNotNL
)

var instOpNames = []string{
	"InstAlt",
	"InstAltMatch",
	"InstCapture",
	"InstEmptyWidth",
	"InstMatch",
	"InstFail",
	"InstRepeatAny",
	"InstCheckProc",
	"InstMatchProc",
	"InstNop",
	"InstRune",
	"InstRune1",
	"InstRuneAny",
	"InstRuneAnyNotNL",
}

func (i InstOp) String() string {
	if uint(i) >= uint(len(instOpNames)) {
		return ""
	}
	return instOpNames[i]
}

// An EmptyOp specifies a kind or mixture of zero-width assertions.
type EmptyOp uint8

const (
	EmptyBeginLine EmptyOp = 1 << iota
	EmptyEndLine
	EmptyBeginText
	EmptyEndText
	EmptyWordBoundary
	EmptyNoWordBoundary
)

// EmptyOpContext returns the zero-width assertions
// satisfied at the position between the runes r1 and r2.
// Passing r1 == -1 indicates that the position is
// at the beginning of the text.
// Passing r2 == -1 indicates that the position is
// at the end of the text.
func EmptyOpContext(r1, r2 rune) EmptyOp {
	var op EmptyOp = EmptyNoWordBoundary
	var boundary byte
	switch {
	case IsWordChar(r1):
		boundary = 1
	case r1 == '\n':
		op |= EmptyBeginLine
	case r1 < 0:
		op |= EmptyBeginText | EmptyBeginLine
	}
	switch {
	case IsWordChar(r2):
		boundary ^= 1
	case r2 == '\n':
		op |= EmptyEndLine
	case r2 < 0:
		op |= EmptyEndText | EmptyEndLine
	}
	if boundary != 0 { // IsWordChar(r1) != IsWordChar(r2)
		op ^= (EmptyWordBoundary | EmptyNoWordBoundary)
	}
	return op
}

// IsWordChar reports whether r is consider a ``word character''
// during the evaluation of the \b and \B zero-width assertions.
// These assertions are ASCII-only: the word characters are [A-Za-z0-9_].
func IsWordChar(r rune) bool {
	return 'A' <= r && r <= 'Z' || 'a' <= r && r <= 'z' || '0' <= r && r <= '9' || r == '_'
}

// An Inst is a single instruction in a regular expression program.
type Inst struct {
	Op   InstOp
	Out  uint32 // all but InstMatch, InstFail
	Arg  uint32 // InstAlt, InstAltMatch, InstCheckProc, InstMatchProc, InstCapture, InstEmptyWidth
	Rune []rune
}

func (p *Prog) String() string {
	var b strings.Builder
	dumpProg(&b, p)
	return b.String()
}

// skipNop follows any no-op or capturing instructions.
func (p *Prog) skipNop(pc uint32) *Inst {
	i := &p.Inst[pc]
	for i.Op == InstNop || i.Op == InstCapture {
		i = &p.Inst[i.Out]
	}
	return i
}

// op returns i.Op but merges all the Rune special cases into InstRune
func (i *Inst) op() InstOp {
	op := i.Op
	switch op {
	case InstRune1, InstRuneAny, InstRuneAnyNotNL:
		op = InstRune
	}
	return op
}

// Prefix returns a literal string that all matches for the
// regexp must start with. Complete is true if the prefix
// is the entire match.
func (p *Prog) Prefix() (prefix string, complete bool) {
<<<<<<< HEAD
	if len(p.Fork) > 0 {
		return "", false
	}

	i, _ := p.skipNop(uint32(p.Start))
=======
	i := p.skipNop(uint32(p.Start))
>>>>>>> 8a330454

	// Avoid allocation of buffer if prefix is empty.
	if i.op() != InstRune || len(i.Rune) != 1 {
		return "", i.Op == InstMatch
	}

	// Have prefix; gather characters.
	var buf strings.Builder
	for i.op() == InstRune && len(i.Rune) == 1 && Flags(i.Arg)&FoldCase == 0 {
		buf.WriteRune(i.Rune[0])
		i = p.skipNop(i.Out)
	}
	return buf.String(), i.Op == InstMatch
}

// StartCond returns the leading empty-width conditions that must
// be true in any match. It returns ^EmptyOp(0) if no matches are possible.
func (p *Prog) StartCond() EmptyOp {
	var flag EmptyOp
	pc := uint32(p.Start)
	i := &p.Inst[pc]
Loop:
	for {
		switch i.Op {
		case InstEmptyWidth:
			flag |= EmptyOp(i.Arg)
		case InstFail:
			return ^EmptyOp(0)
		case InstCapture, InstNop:
			// skip
		default:
			break Loop
		}
		pc = i.Out
		i = &p.Inst[pc]
	}
	return flag
}

const noMatch = -1

// MatchRune reports whether the instruction matches (and consumes) r.
// It should only be called when i.Op == InstRune.
func (i *Inst) MatchRune(r rune) bool {
	return i.MatchRunePos(r) != noMatch
}

// MatchRunePos checks whether the instruction matches (and consumes) r.
// If so, MatchRunePos returns the index of the matching rune pair
// (or, when len(i.Rune) == 1, rune singleton).
// If not, MatchRunePos returns -1.
// MatchRunePos should only be called when i.Op == InstRune.
func (i *Inst) MatchRunePos(r rune) int {
	rune := i.Rune

	// Special case: single-rune slice is from literal string, not char class.
	if len(rune) == 1 {
		r0 := rune[0]
		if r == r0 {
			return 0
		}
		if Flags(i.Arg)&FoldCase != 0 {
			for r1 := unicode.SimpleFold(r0); r1 != r0; r1 = unicode.SimpleFold(r1) {
				if r == r1 {
					return 0
				}
			}
		}
		return noMatch
	}

	// Peek at the first few pairs.
	// Should handle ASCII well.
	for j := 0; j < len(rune) && j <= 8; j += 2 {
		if r < rune[j] {
			return noMatch
		}
		if r <= rune[j+1] {
			return j / 2
		}
	}

	// Otherwise binary search.
	lo := 0
	hi := len(rune) / 2
	for lo < hi {
		m := lo + (hi-lo)/2
		if c := rune[2*m]; c <= r {
			if r <= rune[2*m+1] {
				return m
			}
			lo = m + 1
		} else {
			hi = m
		}
	}
	return noMatch
}

// MatchEmptyWidth reports whether the instruction matches
// an empty string between the runes before and after.
// It should only be called when i.Op == InstEmptyWidth.
func (i *Inst) MatchEmptyWidth(before rune, after rune) bool {
	switch EmptyOp(i.Arg) {
	case EmptyBeginLine:
		return before == '\n' || before == -1
	case EmptyEndLine:
		return after == '\n' || after == -1
	case EmptyBeginText:
		return before == -1
	case EmptyEndText:
		return after == -1
	case EmptyWordBoundary:
		return IsWordChar(before) != IsWordChar(after)
	case EmptyNoWordBoundary:
		return IsWordChar(before) == IsWordChar(after)
	}
	panic("unknown empty width arg")
}

func (i *Inst) String() string {
	var b strings.Builder
	dumpInst(&b, i)
	return b.String()
}

func bw(b *strings.Builder, args ...string) {
	for _, s := range args {
		b.WriteString(s)
	}
}

<<<<<<< HEAD
func dumpProg(b *bytes.Buffer, p *Prog) {
	forkSet := make(map[int]bool, len(p.Fork))
	for _, i := range p.Fork {
		forkSet[i] = true
	}

=======
func dumpProg(b *strings.Builder, p *Prog) {
>>>>>>> 8a330454
	for j := range p.Inst {
		i := &p.Inst[j]
		pc := strconv.Itoa(j)
		if len(pc) < 3 {
			b.WriteString("   "[len(pc):])
		}
		if j == p.Start {
			pc += "*"
		}
		if forkSet[j] {
			pc += "#"
		}
		bw(b, pc, "\t")
		dumpInst(b, i)
		bw(b, "\n")
	}
}

func u32(i uint32) string {
	return strconv.FormatUint(uint64(i), 10)
}

func dumpInst(b *strings.Builder, i *Inst) {
	switch i.Op {
	case InstAlt:
		bw(b, "alt -> ", u32(i.Out), ", ", u32(i.Arg))
	case InstAltMatch:
		bw(b, "altmatch -> ", u32(i.Out), ", ", u32(i.Arg))
	case InstCapture:
		bw(b, "cap ", u32(i.Arg), " -> ", u32(i.Out))
	case InstEmptyWidth:
		bw(b, "empty ", u32(i.Arg), " -> ", u32(i.Out))
	case InstMatch:
		bw(b, "match")
	case InstFail:
		bw(b, "fail")
	case InstRepeatAny:
		bw(b, "repeatany -> ", u32(i.Arg))
	case InstCheckProc:
		not := ""
		n := i.Arg >> 1
		if i.Arg&1 == 1 {
			not = "not "
		}
		bw(b, "checkproc ", not, u32(n), " -> ", u32(i.Out))
	case InstMatchProc:
		bw(b, "matchproc ", u32(i.Arg))
	case InstNop:
		bw(b, "nop -> ", u32(i.Out))
	case InstRune:
		if i.Rune == nil {
			// shouldn't happen
			bw(b, "rune <nil>")
		}
		bw(b, "rune ", strconv.QuoteToASCII(string(i.Rune)))
		if Flags(i.Arg)&FoldCase != 0 {
			bw(b, "/i")
		}
		bw(b, " -> ", u32(i.Out))
	case InstRune1:
		bw(b, "rune1 ", strconv.QuoteToASCII(string(i.Rune)), " -> ", u32(i.Out))
	case InstRuneAny:
		bw(b, "any -> ", u32(i.Out))
	case InstRuneAnyNotNL:
		bw(b, "anynotnl -> ", u32(i.Out))
	}
}<|MERGE_RESOLUTION|>--- conflicted
+++ resolved
@@ -152,15 +152,11 @@
 // regexp must start with. Complete is true if the prefix
 // is the entire match.
 func (p *Prog) Prefix() (prefix string, complete bool) {
-<<<<<<< HEAD
 	if len(p.Fork) > 0 {
 		return "", false
 	}
 
-	i, _ := p.skipNop(uint32(p.Start))
-=======
 	i := p.skipNop(uint32(p.Start))
->>>>>>> 8a330454
 
 	// Avoid allocation of buffer if prefix is empty.
 	if i.op() != InstRune || len(i.Rune) != 1 {
@@ -293,16 +289,12 @@
 	}
 }
 
-<<<<<<< HEAD
-func dumpProg(b *bytes.Buffer, p *Prog) {
+func dumpProg(b *strings.Builder, p *Prog) {
 	forkSet := make(map[int]bool, len(p.Fork))
 	for _, i := range p.Fork {
 		forkSet[i] = true
 	}
 
-=======
-func dumpProg(b *strings.Builder, p *Prog) {
->>>>>>> 8a330454
 	for j := range p.Inst {
 		i := &p.Inst[j]
 		pc := strconv.Itoa(j)
