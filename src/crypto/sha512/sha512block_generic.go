// Copyright 2016 The Go Authors. All rights reserved.
// Use of this source code is governed by a BSD-style
// license that can be found in the LICENSE file.

<<<<<<< HEAD
//go:build !amd64 && !s390x && !ppc64le && !arm64
// +build !amd64,!s390x,!ppc64le,!arm64
=======
//go:build !amd64 && !s390x && !ppc64le && !ppc64
>>>>>>> d38f1d13

package sha512

func block(dig *digest, p []byte) {
	blockGeneric(dig, p)
}<|MERGE_RESOLUTION|>--- conflicted
+++ resolved
@@ -2,12 +2,8 @@
 // Use of this source code is governed by a BSD-style
 // license that can be found in the LICENSE file.
 
-<<<<<<< HEAD
-//go:build !amd64 && !s390x && !ppc64le && !arm64
-// +build !amd64,!s390x,!ppc64le,!arm64
-=======
-//go:build !amd64 && !s390x && !ppc64le && !ppc64
->>>>>>> d38f1d13
+//go:build !amd64 && !s390x && !ppc64le && !ppc64 && !arm64
+// +build !amd64,!s390x,!ppc64le,!ppc64,!arm64
 
 package sha512
 
