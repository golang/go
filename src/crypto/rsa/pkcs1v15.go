--- conflicted
+++ resolved
@@ -293,7 +293,6 @@
 		return nil, err
 	}
 
-<<<<<<< HEAD
 	tLen := len(prefix) + hashLen
 	k := priv.Size()
 	if k == 0 {
@@ -303,8 +302,6 @@
 		return nil, ErrMessageTooLong
 	}
 
-=======
->>>>>>> 9b43bfbc
 	if boring.Enabled {
 		bkey, err := boringPrivateKey(priv)
 		if err != nil {
