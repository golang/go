--- conflicted
+++ resolved
@@ -8,11 +8,8 @@
 
 import (
 	"crypto"
-<<<<<<< HEAD
 	"crypto/internal/boring"
-=======
 	"errors"
->>>>>>> 19d2aab5
 	"hash"
 )
 
