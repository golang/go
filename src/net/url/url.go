--- conflicted
+++ resolved
@@ -26,14 +26,8 @@
 	Err error
 }
 
-<<<<<<< HEAD
-func (e *Error) Unwrap() error   { return e.Err }
-func (e *Error) Error() string   { return e.Op + " " + strconv.Quote(e.URL) + ": " + e.Err.Error() }
-func (e *Error) Timeout() bool   { return oserror.IsTimeout(e.Err) }
-func (e *Error) Temporary() bool { return oserror.IsTemporary(e.Err) }
-=======
 func (e *Error) Unwrap() error { return e.Err }
-func (e *Error) Error() string { return e.Op + " " + e.URL + ": " + e.Err.Error() }
+func (e *Error) Error() string { return e.Op + " " + strconv.Quote(e.URL) + ": " + e.Err.Error() }
 func (e *Error) Timeout() bool { return oserror.IsTimeout(e.Err) }
 
 func (e *Error) Temporary() bool {
@@ -42,7 +36,6 @@
 	})
 	return ok && t.Temporary()
 }
->>>>>>> ea8b0acd
 
 func ishex(c byte) bool {
 	switch {
