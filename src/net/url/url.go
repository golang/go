--- conflicted
+++ resolved
@@ -26,11 +26,7 @@
 }
 
 func (e *Error) Unwrap() error { return e.Err }
-<<<<<<< HEAD
 func (e *Error) Error() string { return e.Op + " " + strconv.Quote(e.URL) + ": " + e.Err.Error() }
-func (e *Error) Timeout() bool { return oserror.IsTimeout(e.Err) }
-=======
-func (e *Error) Error() string { return e.Op + " " + e.URL + ": " + e.Err.Error() }
 
 func (e *Error) Timeout() bool {
 	t, ok := e.Err.(interface {
@@ -38,7 +34,6 @@
 	})
 	return ok && t.Timeout()
 }
->>>>>>> 09c9d3a5
 
 func (e *Error) Temporary() bool {
 	t, ok := e.Err.(interface {
