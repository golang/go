// Copyright 2011 The Go Authors. All rights reserved.
// Use of this source code is governed by a BSD-style
// license that can be found in the LICENSE file.

package mail

import (
	"bytes"
	"io"
	"mime"
	"reflect"
	"strings"
	"testing"
	"time"
)

var parseTests = []struct {
	in     string
	header Header
	body   string
}{
	{
		// RFC 5322, Appendix A.1.1
		in: `From: John Doe <jdoe@machine.example>
To: Mary Smith <mary@example.net>
Subject: Saying Hello
Date: Fri, 21 Nov 1997 09:55:06 -0600
Message-ID: <1234@local.machine.example>

This is a message just to say hello.
So, "Hello".
`,
		header: Header{
			"From":       []string{"John Doe <jdoe@machine.example>"},
			"To":         []string{"Mary Smith <mary@example.net>"},
			"Subject":    []string{"Saying Hello"},
			"Date":       []string{"Fri, 21 Nov 1997 09:55:06 -0600"},
			"Message-Id": []string{"<1234@local.machine.example>"},
		},
		body: "This is a message just to say hello.\nSo, \"Hello\".\n",
	},
}

func TestParsing(t *testing.T) {
	for i, test := range parseTests {
		msg, err := ReadMessage(bytes.NewBuffer([]byte(test.in)))
		if err != nil {
			t.Errorf("test #%d: Failed parsing message: %v", i, err)
			continue
		}
		if !headerEq(msg.Header, test.header) {
			t.Errorf("test #%d: Incorrectly parsed message header.\nGot:\n%+v\nWant:\n%+v",
				i, msg.Header, test.header)
		}
		body, err := io.ReadAll(msg.Body)
		if err != nil {
			t.Errorf("test #%d: Failed reading body: %v", i, err)
			continue
		}
		bodyStr := string(body)
		if bodyStr != test.body {
			t.Errorf("test #%d: Incorrectly parsed message body.\nGot:\n%+v\nWant:\n%+v",
				i, bodyStr, test.body)
		}
	}
}

func headerEq(a, b Header) bool {
	if len(a) != len(b) {
		return false
	}
	for k, as := range a {
		bs, ok := b[k]
		if !ok {
			return false
		}
		if !reflect.DeepEqual(as, bs) {
			return false
		}
	}
	return true
}

func TestDateParsing(t *testing.T) {
	tests := []struct {
		dateStr string
		exp     time.Time
	}{
		// RFC 5322, Appendix A.1.1
		{
			"Fri, 21 Nov 1997 09:55:06 -0600",
			time.Date(1997, 11, 21, 9, 55, 6, 0, time.FixedZone("", -6*60*60)),
		},
		// RFC 5322, Appendix A.6.2
		// Obsolete date.
		{
			"21 Nov 97 09:55:06 GMT",
			time.Date(1997, 11, 21, 9, 55, 6, 0, time.FixedZone("GMT", 0)),
		},
		// Commonly found format not specified by RFC 5322.
		{
			"Fri, 21 Nov 1997 09:55:06 -0600 (MDT)",
			time.Date(1997, 11, 21, 9, 55, 6, 0, time.FixedZone("", -6*60*60)),
		},
		{
			"Thu, 20 Nov 1997 09:55:06 -0600 (MDT)",
			time.Date(1997, 11, 20, 9, 55, 6, 0, time.FixedZone("", -6*60*60)),
		},
		{
			"Thu, 20 Nov 1997 09:55:06 GMT (GMT)",
			time.Date(1997, 11, 20, 9, 55, 6, 0, time.UTC),
		},
		{
			"Fri, 21 Nov 1997 09:55:06 +1300 (TOT)",
			time.Date(1997, 11, 21, 9, 55, 6, 0, time.FixedZone("", +13*60*60)),
		},
	}
	for _, test := range tests {
		hdr := Header{
			"Date": []string{test.dateStr},
		}
		date, err := hdr.Date()
		if err != nil {
			t.Errorf("Header(Date: %s).Date(): %v", test.dateStr, err)
		} else if !date.Equal(test.exp) {
			t.Errorf("Header(Date: %s).Date() = %+v, want %+v", test.dateStr, date, test.exp)
		}

		date, err = ParseDate(test.dateStr)
		if err != nil {
			t.Errorf("ParseDate(%s): %v", test.dateStr, err)
		} else if !date.Equal(test.exp) {
			t.Errorf("ParseDate(%s) = %+v, want %+v", test.dateStr, date, test.exp)
		}
	}
}

func TestDateParsingCFWS(t *testing.T) {
	tests := []struct {
		dateStr string
		exp     time.Time
		valid   bool
	}{
		// FWS-only. No date.
		{
			"   ",
			// nil is not allowed
			time.Date(1997, 11, 21, 9, 55, 6, 0, time.FixedZone("", -6*60*60)),
			false,
		},
		// FWS is allowed before optional day of week.
		{
			"   Fri, 21 Nov 1997 09:55:06 -0600",
			time.Date(1997, 11, 21, 9, 55, 6, 0, time.FixedZone("", -6*60*60)),
			true,
		},
		{
			"21 Nov 1997 09:55:06 -0600",
			time.Date(1997, 11, 21, 9, 55, 6, 0, time.FixedZone("", -6*60*60)),
			true,
		},
		{
			"Fri 21 Nov 1997 09:55:06 -0600",
			time.Date(1997, 11, 21, 9, 55, 6, 0, time.FixedZone("", -6*60*60)),
			false, // missing ,
		},
		// FWS is allowed before day of month but HTAB fails.
		{
			"Fri,        21 Nov 1997 09:55:06 -0600",
			time.Date(1997, 11, 21, 9, 55, 6, 0, time.FixedZone("", -6*60*60)),
			true,
		},
		// FWS is allowed before and after year but HTAB fails.
		{
			"Fri, 21 Nov       1997     09:55:06 -0600",
			time.Date(1997, 11, 21, 9, 55, 6, 0, time.FixedZone("", -6*60*60)),
			true,
		},
		// FWS is allowed before zone but HTAB is not handled. Obsolete timezone is handled.
		{
			"Fri, 21 Nov 1997 09:55:06           CST",
			time.Time{},
			true,
		},
		// FWS is allowed after date and a CRLF is already replaced.
		{
			"Fri, 21 Nov 1997 09:55:06           CST (no leading FWS and a trailing CRLF) \r\n",
			time.Time{},
			true,
		},
		// CFWS is a reduced set of US-ASCII where space and accentuated are obsolete. No error.
		{
			"Fri, 21    Nov 1997    09:55:06 -0600 (MDT and non-US-ASCII signs éèç )",
			time.Date(1997, 11, 21, 9, 55, 6, 0, time.FixedZone("", -6*60*60)),
			true,
		},
		// CFWS is allowed after zone including a nested comment.
		// Trailing FWS is allowed.
		{
			"Fri, 21 Nov 1997 09:55:06 -0600    \r\n (thisisa(valid)cfws)   \t ",
			time.Date(1997, 11, 21, 9, 55, 6, 0, time.FixedZone("", -6*60*60)),
			true,
		},
		// CRLF is incomplete and misplaced.
		{
			"Fri, 21 Nov 1997 \r 09:55:06 -0600    \r\n (thisisa(valid)cfws)   \t ",
			time.Date(1997, 11, 21, 9, 55, 6, 0, time.FixedZone("", -6*60*60)),
			false,
		},
		// CRLF is complete but misplaced. No error is returned.
		{
			"Fri, 21 Nov 199\r\n7  09:55:06 -0600    \r\n (thisisa(valid)cfws)   \t ",
			time.Date(1997, 11, 21, 9, 55, 6, 0, time.FixedZone("", -6*60*60)),
			true, // should be false in the strict interpretation of RFC 5322.
		},
		// Invalid ASCII in date.
		{
			"Fri, 21 Nov 1997 ù 09:55:06 -0600    \r\n (thisisa(valid)cfws)   \t ",
			time.Date(1997, 11, 21, 9, 55, 6, 0, time.FixedZone("", -6*60*60)),
			false,
		},
		// CFWS chars () in date.
		{
			"Fri, 21 Nov () 1997 09:55:06 -0600    \r\n (thisisa(valid)cfws)   \t ",
			time.Date(1997, 11, 21, 9, 55, 6, 0, time.FixedZone("", -6*60*60)),
			false,
		},
		// Timezone is invalid but T is found in comment.
		{
			"Fri, 21 Nov 1997 09:55:06 -060    \r\n (Thisisa(valid)cfws)   \t ",
			time.Date(1997, 11, 21, 9, 55, 6, 0, time.FixedZone("", -6*60*60)),
			false,
		},
		// Date has no month.
		{
			"Fri, 21  1997 09:55:06 -0600",
			time.Date(1997, 11, 21, 9, 55, 6, 0, time.FixedZone("", -6*60*60)),
			false,
		},
		// Invalid month : OCT iso Oct
		{
			"Fri, 21 OCT 1997 09:55:06 CST",
			time.Time{},
			false,
		},
		// A too short time zone.
		{
			"Fri, 21 Nov 1997 09:55:06 -060",
			time.Date(1997, 11, 21, 9, 55, 6, 0, time.FixedZone("", -6*60*60)),
			false,
		},
		// A too short obsolete time zone.
		{
			"Fri, 21  1997 09:55:06 GT",
			time.Date(1997, 11, 21, 9, 55, 6, 0, time.FixedZone("", -6*60*60)),
			false,
		},
		// Ensure that the presence of "T" in the date
		// doesn't trip out ParseDate, as per issue 39260.
		{
			"Tue, 26 May 2020 14:04:40 GMT",
			time.Date(2020, 05, 26, 14, 04, 40, 0, time.UTC),
			true,
		},
		{
			"Tue, 26 May 2020 14:04:40 UT",
			time.Date(2020, 05, 26, 14, 04, 40, 0, time.UTC),
			true,
		},
		{
			"Thu, 21 May 2020 14:04:40 UT",
			time.Date(2020, 05, 21, 14, 04, 40, 0, time.UTC),
			true,
<<<<<<< HEAD
=======
		},
		{
			"Tue, 26 May 2020 14:04:40 XT",
			time.Date(2020, 05, 26, 14, 04, 40, 0, time.UTC),
			false,
		},
		{
			"Thu, 21 May 2020 14:04:40 XT",
			time.Date(2020, 05, 21, 14, 04, 40, 0, time.UTC),
			false,
>>>>>>> 9b908387
		},
		{
			"Thu, 21 May 2020 14:04:40 UTC",
			time.Date(2020, 05, 21, 14, 04, 40, 0, time.UTC),
			true,
		},
		{
			"Fri, 21 Nov 1997 09:55:06 GMT (GMT)",
			time.Date(1997, 11, 21, 9, 55, 6, 0, time.UTC),
			true,
		},
	}
	for _, test := range tests {
		hdr := Header{
			"Date": []string{test.dateStr},
		}
		date, err := hdr.Date()
		if err != nil && test.valid {
			t.Errorf("Header(Date: %s).Date(): %v", test.dateStr, err)
		} else if err == nil && test.exp.IsZero() {
			// OK.  Used when exact result depends on the
			// system's local zoneinfo.
		} else if err == nil && !date.Equal(test.exp) && test.valid {
			t.Errorf("Header(Date: %s).Date() = %+v, want %+v", test.dateStr, date, test.exp)
		} else if err == nil && !test.valid { // an invalid expression was tested
			t.Errorf("Header(Date: %s).Date() did not return an error but %v", test.dateStr, date)
		}

		date, err = ParseDate(test.dateStr)
		if err != nil && test.valid {
			t.Errorf("ParseDate(%s): %v", test.dateStr, err)
		} else if err == nil && test.exp.IsZero() {
			// OK.  Used when exact result depends on the
			// system's local zoneinfo.
		} else if err == nil && !test.valid { // an invalid expression was tested
			t.Errorf("ParseDate(%s) did not return an error but %v", test.dateStr, date)
		} else if err == nil && test.valid && !date.Equal(test.exp) {
			t.Errorf("ParseDate(%s) = %+v, want %+v", test.dateStr, date, test.exp)
		}
	}
}

func TestAddressParsingError(t *testing.T) {
	mustErrTestCases := [...]struct {
		text        string
		wantErrText string
	}{
		0:  {"=?iso-8859-2?Q?Bogl=E1rka_Tak=E1cs?= <unknown@gmail.com>", "charset not supported"},
		1:  {"a@gmail.com b@gmail.com", "expected single address"},
		2:  {string([]byte{0xed, 0xa0, 0x80}) + " <micro@example.net>", "invalid utf-8 in address"},
		3:  {"\"" + string([]byte{0xed, 0xa0, 0x80}) + "\" <half-surrogate@example.com>", "invalid utf-8 in quoted-string"},
		4:  {"\"\\" + string([]byte{0x80}) + "\" <escaped-invalid-unicode@example.net>", "invalid utf-8 in quoted-string"},
		5:  {"\"\x00\" <null@example.net>", "bad character in quoted-string"},
		6:  {"\"\\\x00\" <escaped-null@example.net>", "bad character in quoted-string"},
		7:  {"John Doe", "no angle-addr"},
		8:  {`<jdoe#machine.example>`, "missing @ in addr-spec"},
		9:  {`John <middle> Doe <jdoe@machine.example>`, "missing @ in addr-spec"},
		10: {"cfws@example.com (", "misformatted parenthetical comment"},
		11: {"empty group: ;", "empty group"},
		12: {"root group: embed group: null@example.com;", "no angle-addr"},
		13: {"group not closed: null@example.com", "expected comma"},
		14: {"group: first@example.com, second@example.com;", "group with multiple addresses"},
		15: {"john.doe", "missing '@' or angle-addr"},
		16: {"john.doe@", "no angle-addr"},
		17: {"John Doe@foo.bar", "no angle-addr"},
	}

	for i, tc := range mustErrTestCases {
		_, err := ParseAddress(tc.text)
		if err == nil || !strings.Contains(err.Error(), tc.wantErrText) {
			t.Errorf(`mail.ParseAddress(%q) #%d want %q, got %v`, tc.text, i, tc.wantErrText, err)
		}
	}

	t.Run("CustomWordDecoder", func(t *testing.T) {
		p := &AddressParser{WordDecoder: &mime.WordDecoder{}}
		for i, tc := range mustErrTestCases {
			_, err := p.Parse(tc.text)
			if err == nil || !strings.Contains(err.Error(), tc.wantErrText) {
				t.Errorf(`p.Parse(%q) #%d want %q, got %v`, tc.text, i, tc.wantErrText, err)
			}
		}
	})

}

func TestAddressParsing(t *testing.T) {
	tests := []struct {
		addrsStr string
		exp      []*Address
	}{
		// Bare address
		{
			`jdoe@machine.example`,
			[]*Address{{
				Address: "jdoe@machine.example",
			}},
		},
		// RFC 5322, Appendix A.1.1
		{
			`John Doe <jdoe@machine.example>`,
			[]*Address{{
				Name:    "John Doe",
				Address: "jdoe@machine.example",
			}},
		},
		// RFC 5322, Appendix A.1.2
		{
			`"Joe Q. Public" <john.q.public@example.com>`,
			[]*Address{{
				Name:    "Joe Q. Public",
				Address: "john.q.public@example.com",
			}},
		},
		{
			`"John (middle) Doe" <jdoe@machine.example>`,
			[]*Address{{
				Name:    "John (middle) Doe",
				Address: "jdoe@machine.example",
			}},
		},
		{
			`John (middle) Doe <jdoe@machine.example>`,
			[]*Address{{
				Name:    "John (middle) Doe",
				Address: "jdoe@machine.example",
			}},
		},
		{
			`John !@M@! Doe <jdoe@machine.example>`,
			[]*Address{{
				Name:    "John !@M@! Doe",
				Address: "jdoe@machine.example",
			}},
		},
		{
			`"John <middle> Doe" <jdoe@machine.example>`,
			[]*Address{{
				Name:    "John <middle> Doe",
				Address: "jdoe@machine.example",
			}},
		},
		{
			`Mary Smith <mary@x.test>, jdoe@example.org, Who? <one@y.test>`,
			[]*Address{
				{
					Name:    "Mary Smith",
					Address: "mary@x.test",
				},
				{
					Address: "jdoe@example.org",
				},
				{
					Name:    "Who?",
					Address: "one@y.test",
				},
			},
		},
		{
			`<boss@nil.test>, "Giant; \"Big\" Box" <sysservices@example.net>`,
			[]*Address{
				{
					Address: "boss@nil.test",
				},
				{
					Name:    `Giant; "Big" Box`,
					Address: "sysservices@example.net",
				},
			},
		},
		// RFC 5322, Appendix A.6.1
		{
			`Joe Q. Public <john.q.public@example.com>`,
			[]*Address{{
				Name:    "Joe Q. Public",
				Address: "john.q.public@example.com",
			}},
		},
		// RFC 5322, Appendix A.1.3
		{
			`group1: groupaddr1@example.com;`,
			[]*Address{
				{
					Name:    "",
					Address: "groupaddr1@example.com",
				},
			},
		},
		{
			`empty group: ;`,
			[]*Address(nil),
		},
		{
			`A Group:Ed Jones <c@a.test>,joe@where.test,John <jdoe@one.test>;`,
			[]*Address{
				{
					Name:    "Ed Jones",
					Address: "c@a.test",
				},
				{
					Name:    "",
					Address: "joe@where.test",
				},
				{
					Name:    "John",
					Address: "jdoe@one.test",
				},
			},
		},
		// RFC5322 4.4 obs-addr-list
		{
			` , joe@where.test,,John <jdoe@one.test>,`,
			[]*Address{
				{
					Name:    "",
					Address: "joe@where.test",
				},
				{
					Name:    "John",
					Address: "jdoe@one.test",
				},
			},
		},
		{
			` , joe@where.test,,John <jdoe@one.test>,,`,
			[]*Address{
				{
					Name:    "",
					Address: "joe@where.test",
				},
				{
					Name:    "John",
					Address: "jdoe@one.test",
				},
			},
		},
		{
			`Group1: <addr1@example.com>;, Group 2: addr2@example.com;, John <addr3@example.com>`,
			[]*Address{
				{
					Name:    "",
					Address: "addr1@example.com",
				},
				{
					Name:    "",
					Address: "addr2@example.com",
				},
				{
					Name:    "John",
					Address: "addr3@example.com",
				},
			},
		},
		// RFC 2047 "Q"-encoded ISO-8859-1 address.
		{
			`=?iso-8859-1?q?J=F6rg_Doe?= <joerg@example.com>`,
			[]*Address{
				{
					Name:    `Jörg Doe`,
					Address: "joerg@example.com",
				},
			},
		},
		// RFC 2047 "Q"-encoded US-ASCII address. Dumb but legal.
		{
			`=?us-ascii?q?J=6Frg_Doe?= <joerg@example.com>`,
			[]*Address{
				{
					Name:    `Jorg Doe`,
					Address: "joerg@example.com",
				},
			},
		},
		// RFC 2047 "Q"-encoded UTF-8 address.
		{
			`=?utf-8?q?J=C3=B6rg_Doe?= <joerg@example.com>`,
			[]*Address{
				{
					Name:    `Jörg Doe`,
					Address: "joerg@example.com",
				},
			},
		},
		// RFC 2047 "Q"-encoded UTF-8 address with multiple encoded-words.
		{
			`=?utf-8?q?J=C3=B6rg?=  =?utf-8?q?Doe?= <joerg@example.com>`,
			[]*Address{
				{
					Name:    `JörgDoe`,
					Address: "joerg@example.com",
				},
			},
		},
		// RFC 2047, Section 8.
		{
			`=?ISO-8859-1?Q?Andr=E9?= Pirard <PIRARD@vm1.ulg.ac.be>`,
			[]*Address{
				{
					Name:    `André Pirard`,
					Address: "PIRARD@vm1.ulg.ac.be",
				},
			},
		},
		// Custom example of RFC 2047 "B"-encoded ISO-8859-1 address.
		{
			`=?ISO-8859-1?B?SvZyZw==?= <joerg@example.com>`,
			[]*Address{
				{
					Name:    `Jörg`,
					Address: "joerg@example.com",
				},
			},
		},
		// Custom example of RFC 2047 "B"-encoded UTF-8 address.
		{
			`=?UTF-8?B?SsO2cmc=?= <joerg@example.com>`,
			[]*Address{
				{
					Name:    `Jörg`,
					Address: "joerg@example.com",
				},
			},
		},
		// Custom example with "." in name. For issue 4938
		{
			`Asem H. <noreply@example.com>`,
			[]*Address{
				{
					Name:    `Asem H.`,
					Address: "noreply@example.com",
				},
			},
		},
		// RFC 6532 3.2.3, qtext /= UTF8-non-ascii
		{
			`"Gø Pher" <gopher@example.com>`,
			[]*Address{
				{
					Name:    `Gø Pher`,
					Address: "gopher@example.com",
				},
			},
		},
		// RFC 6532 3.2, atext /= UTF8-non-ascii
		{
			`µ <micro@example.com>`,
			[]*Address{
				{
					Name:    `µ`,
					Address: "micro@example.com",
				},
			},
		},
		// RFC 6532 3.2.2, local address parts allow UTF-8
		{
			`Micro <µ@example.com>`,
			[]*Address{
				{
					Name:    `Micro`,
					Address: "µ@example.com",
				},
			},
		},
		// RFC 6532 3.2.4, domains parts allow UTF-8
		{
			`Micro <micro@µ.example.com>`,
			[]*Address{
				{
					Name:    `Micro`,
					Address: "micro@µ.example.com",
				},
			},
		},
		// Issue 14866
		{
			`"" <emptystring@example.com>`,
			[]*Address{
				{
					Name:    "",
					Address: "emptystring@example.com",
				},
			},
		},
		// CFWS
		{
			`<cfws@example.com> (CFWS (cfws))  (another comment)`,
			[]*Address{
				{
					Name:    "",
					Address: "cfws@example.com",
				},
			},
		},
		{
			`<cfws@example.com> ()  (another comment), <cfws2@example.com> (another)`,
			[]*Address{
				{
					Name:    "",
					Address: "cfws@example.com",
				},
				{
					Name:    "",
					Address: "cfws2@example.com",
				},
			},
		},
		// Comment as display name
		{
			`john@example.com (John Doe)`,
			[]*Address{
				{
					Name:    "John Doe",
					Address: "john@example.com",
				},
			},
		},
		// Comment and display name
		{
			`John Doe <john@example.com> (Joey)`,
			[]*Address{
				{
					Name:    "John Doe",
					Address: "john@example.com",
				},
			},
		},
		// Comment as display name, no space
		{
			`john@example.com(John Doe)`,
			[]*Address{
				{
					Name:    "John Doe",
					Address: "john@example.com",
				},
			},
		},
		// Comment as display name, Q-encoded
		{
			`asjo@example.com (Adam =?utf-8?Q?Sj=C3=B8gren?=)`,
			[]*Address{
				{
					Name:    "Adam Sjøgren",
					Address: "asjo@example.com",
				},
			},
		},
		// Comment as display name, Q-encoded and tab-separated
		{
			`asjo@example.com (Adam	=?utf-8?Q?Sj=C3=B8gren?=)`,
			[]*Address{
				{
					Name:    "Adam Sjøgren",
					Address: "asjo@example.com",
				},
			},
		},
		// Nested comment as display name, Q-encoded
		{
			`asjo@example.com (Adam =?utf-8?Q?Sj=C3=B8gren?= (Debian))`,
			[]*Address{
				{
					Name:    "Adam Sjøgren (Debian)",
					Address: "asjo@example.com",
				},
			},
		},
	}
	for _, test := range tests {
		if len(test.exp) == 1 {
			addr, err := ParseAddress(test.addrsStr)
			if err != nil {
				t.Errorf("Failed parsing (single) %q: %v", test.addrsStr, err)
				continue
			}
			if !reflect.DeepEqual([]*Address{addr}, test.exp) {
				t.Errorf("Parse (single) of %q: got %+v, want %+v", test.addrsStr, addr, test.exp)
			}
		}

		addrs, err := ParseAddressList(test.addrsStr)
		if err != nil {
			t.Errorf("Failed parsing (list) %q: %v", test.addrsStr, err)
			continue
		}
		if !reflect.DeepEqual(addrs, test.exp) {
			t.Errorf("Parse (list) of %q: got %+v, want %+v", test.addrsStr, addrs, test.exp)
		}
	}
}

func TestAddressParser(t *testing.T) {
	tests := []struct {
		addrsStr string
		exp      []*Address
	}{
		// Bare address
		{
			`jdoe@machine.example`,
			[]*Address{{
				Address: "jdoe@machine.example",
			}},
		},
		// RFC 5322, Appendix A.1.1
		{
			`John Doe <jdoe@machine.example>`,
			[]*Address{{
				Name:    "John Doe",
				Address: "jdoe@machine.example",
			}},
		},
		// RFC 5322, Appendix A.1.2
		{
			`"Joe Q. Public" <john.q.public@example.com>`,
			[]*Address{{
				Name:    "Joe Q. Public",
				Address: "john.q.public@example.com",
			}},
		},
		{
			`Mary Smith <mary@x.test>, jdoe@example.org, Who? <one@y.test>`,
			[]*Address{
				{
					Name:    "Mary Smith",
					Address: "mary@x.test",
				},
				{
					Address: "jdoe@example.org",
				},
				{
					Name:    "Who?",
					Address: "one@y.test",
				},
			},
		},
		{
			`<boss@nil.test>, "Giant; \"Big\" Box" <sysservices@example.net>`,
			[]*Address{
				{
					Address: "boss@nil.test",
				},
				{
					Name:    `Giant; "Big" Box`,
					Address: "sysservices@example.net",
				},
			},
		},
		// RFC 2047 "Q"-encoded ISO-8859-1 address.
		{
			`=?iso-8859-1?q?J=F6rg_Doe?= <joerg@example.com>`,
			[]*Address{
				{
					Name:    `Jörg Doe`,
					Address: "joerg@example.com",
				},
			},
		},
		// RFC 2047 "Q"-encoded US-ASCII address. Dumb but legal.
		{
			`=?us-ascii?q?J=6Frg_Doe?= <joerg@example.com>`,
			[]*Address{
				{
					Name:    `Jorg Doe`,
					Address: "joerg@example.com",
				},
			},
		},
		// RFC 2047 "Q"-encoded ISO-8859-15 address.
		{
			`=?ISO-8859-15?Q?J=F6rg_Doe?= <joerg@example.com>`,
			[]*Address{
				{
					Name:    `Jörg Doe`,
					Address: "joerg@example.com",
				},
			},
		},
		// RFC 2047 "B"-encoded windows-1252 address.
		{
			`=?windows-1252?q?Andr=E9?= Pirard <PIRARD@vm1.ulg.ac.be>`,
			[]*Address{
				{
					Name:    `André Pirard`,
					Address: "PIRARD@vm1.ulg.ac.be",
				},
			},
		},
		// Custom example of RFC 2047 "B"-encoded ISO-8859-15 address.
		{
			`=?ISO-8859-15?B?SvZyZw==?= <joerg@example.com>`,
			[]*Address{
				{
					Name:    `Jörg`,
					Address: "joerg@example.com",
				},
			},
		},
		// Custom example of RFC 2047 "B"-encoded UTF-8 address.
		{
			`=?UTF-8?B?SsO2cmc=?= <joerg@example.com>`,
			[]*Address{
				{
					Name:    `Jörg`,
					Address: "joerg@example.com",
				},
			},
		},
		// Custom example with "." in name. For issue 4938
		{
			`Asem H. <noreply@example.com>`,
			[]*Address{
				{
					Name:    `Asem H.`,
					Address: "noreply@example.com",
				},
			},
		},
	}

	ap := AddressParser{WordDecoder: &mime.WordDecoder{
		CharsetReader: func(charset string, input io.Reader) (io.Reader, error) {
			in, err := io.ReadAll(input)
			if err != nil {
				return nil, err
			}

			switch charset {
			case "iso-8859-15":
				in = bytes.ReplaceAll(in, []byte("\xf6"), []byte("ö"))
			case "windows-1252":
				in = bytes.ReplaceAll(in, []byte("\xe9"), []byte("é"))
			}

			return bytes.NewReader(in), nil
		},
	}}

	for _, test := range tests {
		if len(test.exp) == 1 {
			addr, err := ap.Parse(test.addrsStr)
			if err != nil {
				t.Errorf("Failed parsing (single) %q: %v", test.addrsStr, err)
				continue
			}
			if !reflect.DeepEqual([]*Address{addr}, test.exp) {
				t.Errorf("Parse (single) of %q: got %+v, want %+v", test.addrsStr, addr, test.exp)
			}
		}

		addrs, err := ap.ParseList(test.addrsStr)
		if err != nil {
			t.Errorf("Failed parsing (list) %q: %v", test.addrsStr, err)
			continue
		}
		if !reflect.DeepEqual(addrs, test.exp) {
			t.Errorf("Parse (list) of %q: got %+v, want %+v", test.addrsStr, addrs, test.exp)
		}
	}
}

func TestAddressString(t *testing.T) {
	tests := []struct {
		addr *Address
		exp  string
	}{
		{
			&Address{Address: "bob@example.com"},
			"<bob@example.com>",
		},
		{ // quoted local parts: RFC 5322, 3.4.1. and 3.2.4.
			&Address{Address: `my@idiot@address@example.com`},
			`<"my@idiot@address"@example.com>`,
		},
		{ // quoted local parts
			&Address{Address: ` @example.com`},
			`<" "@example.com>`,
		},
		{
			&Address{Name: "Bob", Address: "bob@example.com"},
			`"Bob" <bob@example.com>`,
		},
		{
			// note the ö (o with an umlaut)
			&Address{Name: "Böb", Address: "bob@example.com"},
			`=?utf-8?q?B=C3=B6b?= <bob@example.com>`,
		},
		{
			&Address{Name: "Bob Jane", Address: "bob@example.com"},
			`"Bob Jane" <bob@example.com>`,
		},
		{
			&Address{Name: "Böb Jacöb", Address: "bob@example.com"},
			`=?utf-8?q?B=C3=B6b_Jac=C3=B6b?= <bob@example.com>`,
		},
		{ // https://golang.org/issue/12098
			&Address{Name: "Rob", Address: ""},
			`"Rob" <@>`,
		},
		{ // https://golang.org/issue/12098
			&Address{Name: "Rob", Address: "@"},
			`"Rob" <@>`,
		},
		{
			&Address{Name: "Böb, Jacöb", Address: "bob@example.com"},
			`=?utf-8?b?QsO2YiwgSmFjw7Zi?= <bob@example.com>`,
		},
		{
			&Address{Name: "=??Q?x?=", Address: "hello@world.com"},
			`"=??Q?x?=" <hello@world.com>`,
		},
		{
			&Address{Name: "=?hello", Address: "hello@world.com"},
			`"=?hello" <hello@world.com>`,
		},
		{
			&Address{Name: "world?=", Address: "hello@world.com"},
			`"world?=" <hello@world.com>`,
		},
		{
			// should q-encode even for invalid utf-8.
			&Address{Name: string([]byte{0xed, 0xa0, 0x80}), Address: "invalid-utf8@example.net"},
			"=?utf-8?q?=ED=A0=80?= <invalid-utf8@example.net>",
		},
	}
	for _, test := range tests {
		s := test.addr.String()
		if s != test.exp {
			t.Errorf("Address%+v.String() = %v, want %v", *test.addr, s, test.exp)
			continue
		}

		// Check round-trip.
		if test.addr.Address != "" && test.addr.Address != "@" {
			a, err := ParseAddress(test.exp)
			if err != nil {
				t.Errorf("ParseAddress(%#q): %v", test.exp, err)
				continue
			}
			if a.Name != test.addr.Name || a.Address != test.addr.Address {
				t.Errorf("ParseAddress(%#q) = %#v, want %#v", test.exp, a, test.addr)
			}
		}
	}
}

// Check if all valid addresses can be parsed, formatted and parsed again
func TestAddressParsingAndFormatting(t *testing.T) {

	// Should pass
	tests := []string{
		`<Bob@example.com>`,
		`<bob.bob@example.com>`,
		`<".bob"@example.com>`,
		`<" "@example.com>`,
		`<some.mail-with-dash@example.com>`,
		`<"dot.and space"@example.com>`,
		`<"very.unusual.@.unusual.com"@example.com>`,
		`<admin@mailserver1>`,
		`<postmaster@localhost>`,
		"<#!$%&'*+-/=?^_`{}|~@example.org>",
		`<"very.(),:;<>[]\".VERY.\"very@\\ \"very\".unusual"@strange.example.com>`, // escaped quotes
		`<"()<>[]:,;@\\\"!#$%&'*+-/=?^_{}| ~.a"@example.org>`,                      // escaped backslashes
		`<"Abc\\@def"@example.com>`,
		`<"Joe\\Blow"@example.com>`,
		`<test1/test2=test3@example.com>`,
		`<def!xyz%abc@example.com>`,
		`<_somename@example.com>`,
		`<joe@uk>`,
		`<~@example.com>`,
		`<"..."@test.com>`,
		`<"john..doe"@example.com>`,
		`<"john.doe."@example.com>`,
		`<".john.doe"@example.com>`,
		`<"."@example.com>`,
		`<".."@example.com>`,
		`<"0:"@0>`,
	}

	for _, test := range tests {
		addr, err := ParseAddress(test)
		if err != nil {
			t.Errorf("Couldn't parse address %s: %s", test, err.Error())
			continue
		}
		str := addr.String()
		addr, err = ParseAddress(str)
		if err != nil {
			t.Errorf("ParseAddr(%q) error: %v", test, err)
			continue
		}

		if addr.String() != test {
			t.Errorf("String() round-trip = %q; want %q", addr, test)
			continue
		}

	}

	// Should fail
	badTests := []string{
		`<Abc.example.com>`,
		`<A@b@c@example.com>`,
		`<a"b(c)d,e:f;g<h>i[j\k]l@example.com>`,
		`<just"not"right@example.com>`,
		`<this is"not\allowed@example.com>`,
		`<this\ still\"not\\allowed@example.com>`,
		`<john..doe@example.com>`,
		`<john.doe@example..com>`,
		`<john.doe@example..com>`,
		`<john.doe.@example.com>`,
		`<john.doe.@.example.com>`,
		`<.john.doe@example.com>`,
		`<@example.com>`,
		`<.@example.com>`,
		`<test@.>`,
		`< @example.com>`,
		`<""test""blah""@example.com>`,
		`<""@0>`,
	}

	for _, test := range badTests {
		_, err := ParseAddress(test)
		if err == nil {
			t.Errorf("Should have failed to parse address: %s", test)
			continue
		}

	}

}

func TestAddressFormattingAndParsing(t *testing.T) {
	tests := []*Address{
		{Name: "@lïce", Address: "alice@example.com"},
		{Name: "Böb O'Connor", Address: "bob@example.com"},
		{Name: "???", Address: "bob@example.com"},
		{Name: "Böb ???", Address: "bob@example.com"},
		{Name: "Böb (Jacöb)", Address: "bob@example.com"},
		{Name: "à#$%&'(),.:;<>@[]^`{|}~'", Address: "bob@example.com"},
		// https://golang.org/issue/11292
		{Name: "\"\\\x1f,\"", Address: "0@0"},
		// https://golang.org/issue/12782
		{Name: "naé, mée", Address: "test.mail@gmail.com"},
	}

	for i, test := range tests {
		parsed, err := ParseAddress(test.String())
		if err != nil {
			t.Errorf("test #%d: ParseAddr(%q) error: %v", i, test.String(), err)
			continue
		}
		if parsed.Name != test.Name {
			t.Errorf("test #%d: Parsed name = %q; want %q", i, parsed.Name, test.Name)
		}
		if parsed.Address != test.Address {
			t.Errorf("test #%d: Parsed address = %q; want %q", i, parsed.Address, test.Address)
		}
	}
}

func TestEmptyAddress(t *testing.T) {
	parsed, err := ParseAddress("")
	if parsed != nil || err == nil {
		t.Errorf(`ParseAddress("") = %v, %v, want nil, error`, parsed, err)
	}
	list, err := ParseAddressList("")
	if len(list) > 0 || err == nil {
		t.Errorf(`ParseAddressList("") = %v, %v, want nil, error`, list, err)
	}
	list, err = ParseAddressList(",")
	if len(list) > 0 || err == nil {
		t.Errorf(`ParseAddressList("") = %v, %v, want nil, error`, list, err)
	}
	list, err = ParseAddressList("a@b c@d")
	if len(list) > 0 || err == nil {
		t.Errorf(`ParseAddressList("") = %v, %v, want nil, error`, list, err)
	}
}<|MERGE_RESOLUTION|>--- conflicted
+++ resolved
@@ -271,8 +271,6 @@
 			"Thu, 21 May 2020 14:04:40 UT",
 			time.Date(2020, 05, 21, 14, 04, 40, 0, time.UTC),
 			true,
-<<<<<<< HEAD
-=======
 		},
 		{
 			"Tue, 26 May 2020 14:04:40 XT",
@@ -283,7 +281,6 @@
 			"Thu, 21 May 2020 14:04:40 XT",
 			time.Date(2020, 05, 21, 14, 04, 40, 0, time.UTC),
 			false,
->>>>>>> 9b908387
 		},
 		{
 			"Thu, 21 May 2020 14:04:40 UTC",
