--- conflicted
+++ resolved
@@ -454,7 +454,6 @@
 		}
 	}
 
-<<<<<<< HEAD
 	// without the following code, The write IO operate is twice (write header and body).
 	// It is found that : becase of tcp nagle and delay ack, it will cause double PPS
 	// when in the too much small package environment, resulting the QPS reduce half, and
@@ -473,7 +472,7 @@
 		buf := bytes.NewBuffer(datas)
 		outreq.Body = ioutil.NopCloser(buf)
 	}
-=======
+
 	if _, ok := outreq.Header["User-Agent"]; !ok {
 		// If the outbound request doesn't have a User-Agent header set,
 		// don't send the default Go HTTP client User-Agent.
@@ -495,7 +494,7 @@
 		},
 	}
 	outreq = outreq.WithContext(httptrace.WithClientTrace(outreq.Context(), trace))
->>>>>>> 21d82e6a
+
 
 	res, err := transport.RoundTrip(outreq)
 	if err != nil {
