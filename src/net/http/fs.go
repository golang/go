--- conflicted
+++ resolved
@@ -28,15 +28,9 @@
 // A Dir implements [FileSystem] using the native file system restricted to a
 // specific directory tree.
 //
-<<<<<<< HEAD
-// While the FileSystem.Open method takes '/'-separated paths, a Dir's string
+// While the [FileSystem.Open] method takes '/'-separated paths, a Dir's string
 // value is a directory path on the native file system, not a URL, so it is separated
-// by filepath.Separator, which isn't necessarily '/'.
-=======
-// While the [FileSystem.Open] method takes '/'-separated paths, a Dir's string
-// value is a filename on the native file system, not a URL, so it is separated
 // by [filepath.Separator], which isn't necessarily '/'.
->>>>>>> 1d45a7ef
 //
 // Note that Dir could expose sensitive files and directories. Dir will follow
 // symlinks pointing out of the directory tree, which can be especially dangerous
