--- conflicted
+++ resolved
@@ -6286,7 +6286,6 @@
 	}
 }
 
-<<<<<<< HEAD
 // dumpConn is a net.Conn which writes to Writer and reads from Reader
 type dumpConn struct {
 	io.Writer
@@ -6382,7 +6381,9 @@
 		}
 
 		testTransportRace(req)
-=======
+	}
+}
+
 //Tests for issue #40926
 //ResponseHeaderTimeout not honoured - response from server not visible to implementing part
 
@@ -6493,6 +6494,5 @@
 		t.Run(fmt.Sprintf("Close connection after receiving headers: %t, ResponseHeaderTimeout: %d", tc.closeAfterHeaders, tc.responseHeaderTimeout), func(t *testing.T) {
 			funcIssue40926ResponseHeaderTimeout(t, tc.closeAfterHeaders, tc.responseHeaderTimeout)
 		})
->>>>>>> b042ced1
 	}
 }