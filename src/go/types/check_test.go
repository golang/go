--- conflicted
+++ resolved
@@ -354,22 +354,16 @@
 	testFiles(t, &StdSizes{4, 4}, []string{"index.go"}, [][]byte{[]byte(src)}, false, nil)
 }
 
-<<<<<<< HEAD
-func TestCheck(t *testing.T)     { DefPredeclaredTestFuncs(); testDirFiles(t, "testdata/check", false) }
-func TestExamples(t *testing.T)  { testDirFiles(t, "testdata/examples", false) }
-func TestFixedbugs(t *testing.T) { testDirFiles(t, "testdata/fixedbugs", false) }
-=======
 func TestIssue47243_TypedRHS(t *testing.T) {
 	// The RHS of the shift expression below overflows uint on 32bit platforms,
 	// but this is OK as it is explicitly typed.
 	const src = "package issue47243\n\nvar a uint64; var _ = a << uint64(4294967296)" // uint64(1<<32)
-	checkFiles(t, &StdSizes{4, 4}, "", []string{"p.go"}, [][]byte{[]byte(src)}, false, nil)
-}
-
-func TestCheck(t *testing.T)     { DefPredeclaredTestFuncs(); testDir(t, "check") }
-func TestExamples(t *testing.T)  { testDir(t, "examples") }
-func TestFixedbugs(t *testing.T) { testDir(t, "fixedbugs") }
->>>>>>> 46fd547d
+	testFiles(t, &StdSizes{4, 4}, []string{"p.go"}, [][]byte{[]byte(src)}, false, nil)
+}
+
+func TestCheck(t *testing.T)     { DefPredeclaredTestFuncs(); testDirFiles(t, "testdata/check", false) }
+func TestExamples(t *testing.T)  { testDirFiles(t, "testdata/examples", false) }
+func TestFixedbugs(t *testing.T) { testDirFiles(t, "testdata/fixedbugs", false) }
 
 func testDirFiles(t *testing.T, dir string, manual bool) {
 	testenv.MustHaveGoBuild(t)
