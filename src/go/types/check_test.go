--- conflicted
+++ resolved
@@ -323,18 +323,14 @@
 	}
 
 	DefPredeclaredTestFuncs()
-<<<<<<< HEAD
-	testPkg(t, filenames, true)
-=======
 	if info.IsDir() {
 		if len(filenames) > 1 {
 			t.Fatal("TestManual: must have only one directory argument")
 		}
-		testDir(t, filenames[0], true)
+    testPkg(t, filenames[0], true)
 	} else {
 		testPkg(t, filenames, true)
 	}
->>>>>>> 4e001a8d
 }
 
 func TestLongConstants(t *testing.T) {
@@ -384,12 +380,6 @@
 				testPkg(t, []string{path}, manual)
 			})
 		}
-<<<<<<< HEAD
-		t.Run(filepath.Base(path), func(t *testing.T) {
-			testPkg(t, filenames, false)
-		})
-=======
->>>>>>> 4e001a8d
 	}
 }
 
