// Copyright 2014 The Go Authors. All rights reserved.
// Use of this source code is governed by a BSD-style
// license that can be found in the LICENSE file.

package runtime

import (
	"internal/abi"
	"internal/cpu"
	"internal/goarch"
	"internal/goexperiment"
	"internal/goos"
	"runtime/internal/atomic"
	"runtime/internal/sys"
	"unsafe"
)

// set using cmd/go/internal/modload.ModInfoProg
var modinfo string

// Goroutine scheduler
// The scheduler's job is to distribute ready-to-run goroutines over worker threads.
//
// The main concepts are:
// G - goroutine.
// M - worker thread, or machine.
// P - processor, a resource that is required to execute Go code.
//     M must have an associated P to execute Go code, however it can be
//     blocked or in a syscall w/o an associated P.
//
// Design doc at https://golang.org/s/go11sched.

// Worker thread parking/unparking.
// We need to balance between keeping enough running worker threads to utilize
// available hardware parallelism and parking excessive running worker threads
// to conserve CPU resources and power. This is not simple for two reasons:
// (1) scheduler state is intentionally distributed (in particular, per-P work
// queues), so it is not possible to compute global predicates on fast paths;
// (2) for optimal thread management we would need to know the future (don't park
// a worker thread when a new goroutine will be readied in near future).
//
// Three rejected approaches that would work badly:
// 1. Centralize all scheduler state (would inhibit scalability).
// 2. Direct goroutine handoff. That is, when we ready a new goroutine and there
//    is a spare P, unpark a thread and handoff it the thread and the goroutine.
//    This would lead to thread state thrashing, as the thread that readied the
//    goroutine can be out of work the very next moment, we will need to park it.
//    Also, it would destroy locality of computation as we want to preserve
//    dependent goroutines on the same thread; and introduce additional latency.
// 3. Unpark an additional thread whenever we ready a goroutine and there is an
//    idle P, but don't do handoff. This would lead to excessive thread parking/
//    unparking as the additional threads will instantly park without discovering
//    any work to do.
//
// The current approach:
//
// This approach applies to three primary sources of potential work: readying a
// goroutine, new/modified-earlier timers, and idle-priority GC. See below for
// additional details.
//
// We unpark an additional thread when we submit work if (this is wakep()):
// 1. There is an idle P, and
// 2. There are no "spinning" worker threads.
//
// A worker thread is considered spinning if it is out of local work and did
// not find work in the global run queue or netpoller; the spinning state is
// denoted in m.spinning and in sched.nmspinning. Threads unparked this way are
// also considered spinning; we don't do goroutine handoff so such threads are
// out of work initially. Spinning threads spin on looking for work in per-P
// run queues and timer heaps or from the GC before parking. If a spinning
// thread finds work it takes itself out of the spinning state and proceeds to
// execution. If it does not find work it takes itself out of the spinning
// state and then parks.
//
// If there is at least one spinning thread (sched.nmspinning>1), we don't
// unpark new threads when submitting work. To compensate for that, if the last
// spinning thread finds work and stops spinning, it must unpark a new spinning
// thread. This approach smooths out unjustified spikes of thread unparking,
// but at the same time guarantees eventual maximal CPU parallelism
// utilization.
//
// The main implementation complication is that we need to be very careful
// during spinning->non-spinning thread transition. This transition can race
// with submission of new work, and either one part or another needs to unpark
// another worker thread. If they both fail to do that, we can end up with
// semi-persistent CPU underutilization.
//
// The general pattern for submission is:
// 1. Submit work to the local or global run queue, timer heap, or GC state.
// 2. #StoreLoad-style memory barrier.
// 3. Check sched.nmspinning.
//
// The general pattern for spinning->non-spinning transition is:
// 1. Decrement nmspinning.
// 2. #StoreLoad-style memory barrier.
// 3. Check all per-P work queues and GC for new work.
//
// Note that all this complexity does not apply to global run queue as we are
// not sloppy about thread unparking when submitting to global queue. Also see
// comments for nmspinning manipulation.
//
// How these different sources of work behave varies, though it doesn't affect
// the synchronization approach:
// * Ready goroutine: this is an obvious source of work; the goroutine is
//   immediately ready and must run on some thread eventually.
// * New/modified-earlier timer: The current timer implementation (see time.go)
//   uses netpoll in a thread with no work available to wait for the soonest
//   timer. If there is no thread waiting, we want a new spinning thread to go
//   wait.
// * Idle-priority GC: The GC wakes a stopped idle thread to contribute to
//   background GC work (note: currently disabled per golang.org/issue/19112).
//   Also see golang.org/issue/44313, as this should be extended to all GC
//   workers.

var (
	m0           m
	g0           g
	mcache0      *mcache
	raceprocctx0 uintptr
	raceFiniLock mutex
)

// This slice records the initializing tasks that need to be
// done to start up the runtime. It is built by the linker.
var runtime_inittasks []*initTask

// main_init_done is a signal used by cgocallbackg that initialization
// has been completed. It is made before _cgo_notify_runtime_init_done,
// so all cgo calls can rely on it existing. When main_init is complete,
// it is closed, meaning cgocallbackg can reliably receive from it.
var main_init_done chan bool

//go:linkname main_main main.main
func main_main()

// mainStarted indicates that the main M has started.
var mainStarted bool

// runtimeInitTime is the nanotime() at which the runtime started.
var runtimeInitTime int64

// Value to use for signal mask for newly created M's.
var initSigmask sigset

// The main goroutine.
func main() {
	mp := getg().m

	// Racectx of m0->g0 is used only as the parent of the main goroutine.
	// It must not be used for anything else.
	mp.g0.racectx = 0

	// Max stack size is 1 GB on 64-bit, 250 MB on 32-bit.
	// Using decimal instead of binary GB and MB because
	// they look nicer in the stack overflow failure message.
	if goarch.PtrSize == 8 {
		maxstacksize = 1000000000
	} else {
		maxstacksize = 250000000
	}

	// An upper limit for max stack size. Used to avoid random crashes
	// after calling SetMaxStack and trying to allocate a stack that is too big,
	// since stackalloc works with 32-bit sizes.
	maxstackceiling = 2 * maxstacksize

	// Allow newproc to start new Ms.
	mainStarted = true

	if GOARCH != "wasm" { // no threads on wasm yet, so no sysmon
		systemstack(func() {
			newm(sysmon, nil, -1)
		})
	}

	// Lock the main goroutine onto this, the main OS thread,
	// during initialization. Most programs won't care, but a few
	// do require certain calls to be made by the main thread.
	// Those can arrange for main.main to run in the main thread
	// by calling runtime.LockOSThread during initialization
	// to preserve the lock.
	lockOSThread()

	if mp != &m0 {
		throw("runtime.main not on m0")
	}

	// Record when the world started.
	// Must be before doInit for tracing init.
	runtimeInitTime = nanotime()
	if runtimeInitTime == 0 {
		throw("nanotime returning zero")
	}

	if debug.inittrace != 0 {
		inittrace.id = getg().goid
		inittrace.active = true
	}

	doInit(runtime_inittasks) // Must be before defer.

	// Defer unlock so that runtime.Goexit during init does the unlock too.
	needUnlock := true
	defer func() {
		if needUnlock {
			unlockOSThread()
		}
	}()

	gcenable()

	main_init_done = make(chan bool)
	if iscgo {
		if _cgo_pthread_key_created == nil {
			throw("_cgo_pthread_key_created missing")
		}

		if _cgo_thread_start == nil {
			throw("_cgo_thread_start missing")
		}
		if GOOS != "windows" {
			if _cgo_setenv == nil {
				throw("_cgo_setenv missing")
			}
			if _cgo_unsetenv == nil {
				throw("_cgo_unsetenv missing")
			}
		}
		if _cgo_notify_runtime_init_done == nil {
			throw("_cgo_notify_runtime_init_done missing")
		}

		// Set the x_crosscall2_ptr C function pointer variable point to crosscall2.
		if set_crosscall2 == nil {
			throw("set_crosscall2 missing")
		}
		set_crosscall2()

		// Start the template thread in case we enter Go from
		// a C-created thread and need to create a new thread.
		startTemplateThread()
		cgocall(_cgo_notify_runtime_init_done, nil)
	}

	// Run the initializing tasks. Depending on build mode this
	// list can arrive a few different ways, but it will always
	// contain the init tasks computed by the linker for all the
	// packages in the program (excluding those added at runtime
	// by package plugin). Run through the modules in dependency
	// order (the order they are initialized by the dynamic
	// loader, i.e. they are added to the moduledata linked list).
	for m := &firstmoduledata; m != nil; m = m.next {
		doInit(m.inittasks)
	}

	// Disable init tracing after main init done to avoid overhead
	// of collecting statistics in malloc and newproc
	inittrace.active = false

	close(main_init_done)

	needUnlock = false
	unlockOSThread()

	if isarchive || islibrary {
		// A program compiled with -buildmode=c-archive or c-shared
		// has a main, but it is not executed.
		return
	}
	fn := main_main // make an indirect call, as the linker doesn't know the address of the main package when laying down the runtime
	fn()
	if raceenabled {
		runExitHooks(0) // run hooks now, since racefini does not return
		racefini()
	}

	// Make racy client program work: if panicking on
	// another goroutine at the same time as main returns,
	// let the other goroutine finish printing the panic trace.
	// Once it does, it will exit. See issues 3934 and 20018.
	if runningPanicDefers.Load() != 0 {
		// Running deferred functions should not take long.
		for c := 0; c < 1000; c++ {
			if runningPanicDefers.Load() == 0 {
				break
			}
			Gosched()
		}
	}
	if panicking.Load() != 0 {
		gopark(nil, nil, waitReasonPanicWait, traceBlockForever, 1)
	}
	runExitHooks(0)

	exit(0)
	for {
		var x *int32
		*x = 0
	}
}

// os_beforeExit is called from os.Exit(0).
//
//go:linkname os_beforeExit os.runtime_beforeExit
func os_beforeExit(exitCode int) {
	runExitHooks(exitCode)
	if exitCode == 0 && raceenabled {
		racefini()
	}
}

// start forcegc helper goroutine
func init() {
	go forcegchelper()
}

func forcegchelper() {
	forcegc.g = getg()
	lockInit(&forcegc.lock, lockRankForcegc)
	for {
		lock(&forcegc.lock)
		if forcegc.idle.Load() {
			throw("forcegc: phase error")
		}
		forcegc.idle.Store(true)
		goparkunlock(&forcegc.lock, waitReasonForceGCIdle, traceBlockSystemGoroutine, 1)
		// this goroutine is explicitly resumed by sysmon
		if debug.gctrace > 0 {
			println("GC forced")
		}
		// Time-triggered, fully concurrent.
		gcStart(gcTrigger{kind: gcTriggerTime, now: nanotime()})
	}
}

// Gosched yields the processor, allowing other goroutines to run. It does not
// suspend the current goroutine, so execution resumes automatically.
//
//go:nosplit
func Gosched() {
	checkTimeouts()
	mcall(gosched_m)
}

// goschedguarded yields the processor like gosched, but also checks
// for forbidden states and opts out of the yield in those cases.
//
//go:nosplit
func goschedguarded() {
	mcall(goschedguarded_m)
}

// goschedIfBusy yields the processor like gosched, but only does so if
// there are no idle Ps or if we're on the only P and there's nothing in
// the run queue. In both cases, there is freely available idle time.
//
//go:nosplit
func goschedIfBusy() {
	gp := getg()
	// Call gosched if gp.preempt is set; we may be in a tight loop that
	// doesn't otherwise yield.
	if !gp.preempt && sched.npidle.Load() > 0 {
		return
	}
	mcall(gosched_m)
}

// Puts the current goroutine into a waiting state and calls unlockf on the
// system stack.
//
// If unlockf returns false, the goroutine is resumed.
//
// unlockf must not access this G's stack, as it may be moved between
// the call to gopark and the call to unlockf.
//
// Note that because unlockf is called after putting the G into a waiting
// state, the G may have already been readied by the time unlockf is called
// unless there is external synchronization preventing the G from being
// readied. If unlockf returns false, it must guarantee that the G cannot be
// externally readied.
//
// Reason explains why the goroutine has been parked. It is displayed in stack
// traces and heap dumps. Reasons should be unique and descriptive. Do not
// re-use reasons, add new ones.
func gopark(unlockf func(*g, unsafe.Pointer) bool, lock unsafe.Pointer, reason waitReason, traceReason traceBlockReason, traceskip int) {
	if reason != waitReasonSleep {
		checkTimeouts() // timeouts may expire while two goroutines keep the scheduler busy
	}
	mp := acquirem()
	gp := mp.curg
	status := readgstatus(gp)
	if status != _Grunning && status != _Gscanrunning {
		throw("gopark: bad g status")
	}
	mp.waitlock = lock
	mp.waitunlockf = unlockf
	gp.waitreason = reason
	mp.waitTraceBlockReason = traceReason
	mp.waitTraceSkip = traceskip
	releasem(mp)
	// can't do anything that might move the G between Ms here.
	mcall(park_m)
}

// Puts the current goroutine into a waiting state and unlocks the lock.
// The goroutine can be made runnable again by calling goready(gp).
func goparkunlock(lock *mutex, reason waitReason, traceReason traceBlockReason, traceskip int) {
	gopark(parkunlock_c, unsafe.Pointer(lock), reason, traceReason, traceskip)
}

func goready(gp *g, traceskip int) {
	systemstack(func() {
		ready(gp, traceskip, true)
	})
}

//go:nosplit
func acquireSudog() *sudog {
	// Delicate dance: the semaphore implementation calls
	// acquireSudog, acquireSudog calls new(sudog),
	// new calls malloc, malloc can call the garbage collector,
	// and the garbage collector calls the semaphore implementation
	// in stopTheWorld.
	// Break the cycle by doing acquirem/releasem around new(sudog).
	// The acquirem/releasem increments m.locks during new(sudog),
	// which keeps the garbage collector from being invoked.
	mp := acquirem()
	pp := mp.p.ptr()
	if len(pp.sudogcache) == 0 {
		lock(&sched.sudoglock)
		// First, try to grab a batch from central cache.
		for len(pp.sudogcache) < cap(pp.sudogcache)/2 && sched.sudogcache != nil {
			s := sched.sudogcache
			sched.sudogcache = s.next
			s.next = nil
			pp.sudogcache = append(pp.sudogcache, s)
		}
		unlock(&sched.sudoglock)
		// If the central cache is empty, allocate a new one.
		if len(pp.sudogcache) == 0 {
			pp.sudogcache = append(pp.sudogcache, new(sudog))
		}
	}
	n := len(pp.sudogcache)
	s := pp.sudogcache[n-1]
	pp.sudogcache[n-1] = nil
	pp.sudogcache = pp.sudogcache[:n-1]
	if s.elem != nil {
		throw("acquireSudog: found s.elem != nil in cache")
	}
	releasem(mp)
	return s
}

//go:nosplit
func releaseSudog(s *sudog) {
	if s.elem != nil {
		throw("runtime: sudog with non-nil elem")
	}
	if s.isSelect {
		throw("runtime: sudog with non-false isSelect")
	}
	if s.next != nil {
		throw("runtime: sudog with non-nil next")
	}
	if s.prev != nil {
		throw("runtime: sudog with non-nil prev")
	}
	if s.waitlink != nil {
		throw("runtime: sudog with non-nil waitlink")
	}
	if s.c != nil {
		throw("runtime: sudog with non-nil c")
	}
	gp := getg()
	if gp.param != nil {
		throw("runtime: releaseSudog with non-nil gp.param")
	}
	mp := acquirem() // avoid rescheduling to another P
	pp := mp.p.ptr()
	if len(pp.sudogcache) == cap(pp.sudogcache) {
		// Transfer half of local cache to the central cache.
		var first, last *sudog
		for len(pp.sudogcache) > cap(pp.sudogcache)/2 {
			n := len(pp.sudogcache)
			p := pp.sudogcache[n-1]
			pp.sudogcache[n-1] = nil
			pp.sudogcache = pp.sudogcache[:n-1]
			if first == nil {
				first = p
			} else {
				last.next = p
			}
			last = p
		}
		lock(&sched.sudoglock)
		last.next = sched.sudogcache
		sched.sudogcache = first
		unlock(&sched.sudoglock)
	}
	pp.sudogcache = append(pp.sudogcache, s)
	releasem(mp)
}

// called from assembly.
func badmcall(fn func(*g)) {
	throw("runtime: mcall called on m->g0 stack")
}

func badmcall2(fn func(*g)) {
	throw("runtime: mcall function returned")
}

func badreflectcall() {
	panic(plainError("arg size to reflect.call more than 1GB"))
}

//go:nosplit
//go:nowritebarrierrec
func badmorestackg0() {
	if !crashStackImplemented {
		writeErrStr("fatal: morestack on g0\n")
		return
	}

	g := getg()
	switchToCrashStack(func() {
		print("runtime: morestack on g0, stack [", hex(g.stack.lo), " ", hex(g.stack.hi), "], sp=", hex(g.sched.sp), ", called from\n")
		g.m.traceback = 2 // include pc and sp in stack trace
		traceback1(g.sched.pc, g.sched.sp, g.sched.lr, g, 0)
		print("\n")

		throw("morestack on g0")
	})
}

//go:nosplit
//go:nowritebarrierrec
func badmorestackgsignal() {
	writeErrStr("fatal: morestack on gsignal\n")
}

//go:nosplit
func badctxt() {
	throw("ctxt != 0")
}

// gcrash is a fake g that can be used when crashing due to bad
// stack conditions.
var gcrash g

var crashingG atomic.Pointer[g]

// Switch to crashstack and call fn, with special handling of
// concurrent and recursive cases.
//
// Nosplit as it is called in a bad stack condition (we know
// morestack would fail).
//
//go:nosplit
//go:nowritebarrierrec
func switchToCrashStack(fn func()) {
	me := getg()
	if crashingG.CompareAndSwapNoWB(nil, me) {
		switchToCrashStack0(fn) // should never return
		abort()
	}
	if crashingG.Load() == me {
		// recursive crashing. too bad.
		writeErrStr("fatal: recursive switchToCrashStack\n")
		abort()
	}
	// Another g is crashing. Give it some time, hopefully it will finish traceback.
	usleep_no_g(100)
	writeErrStr("fatal: concurrent switchToCrashStack\n")
	abort()
}

<<<<<<< HEAD
const crashStackImplemented = GOARCH == "amd64" || GOARCH == "arm64" || GOARCH == "loong64" || GOARCH == "mips64" || GOARCH == "mips64le" || GOARCH == "ppc64" || GOARCH == "ppc64le" || GOARCH == "riscv64" || GOARCH == "wasm"
=======
// Disable crash stack on Windows for now. Apparently, throwing an exception
// on a non-system-allocated crash stack causes EXCEPTION_STACK_OVERFLOW and
// hangs the process (see issue 63938).
const crashStackImplemented = (GOARCH == "amd64" || GOARCH == "arm64" || GOARCH == "mips64" || GOARCH == "mips64le" || GOARCH == "ppc64" || GOARCH == "ppc64le" || GOARCH == "riscv64" || GOARCH == "wasm") && GOOS != "windows"
>>>>>>> 3e67f46d

//go:noescape
func switchToCrashStack0(fn func()) // in assembly

func lockedOSThread() bool {
	gp := getg()
	return gp.lockedm != 0 && gp.m.lockedg != 0
}

var (
	// allgs contains all Gs ever created (including dead Gs), and thus
	// never shrinks.
	//
	// Access via the slice is protected by allglock or stop-the-world.
	// Readers that cannot take the lock may (carefully!) use the atomic
	// variables below.
	allglock mutex
	allgs    []*g

	// allglen and allgptr are atomic variables that contain len(allgs) and
	// &allgs[0] respectively. Proper ordering depends on totally-ordered
	// loads and stores. Writes are protected by allglock.
	//
	// allgptr is updated before allglen. Readers should read allglen
	// before allgptr to ensure that allglen is always <= len(allgptr). New
	// Gs appended during the race can be missed. For a consistent view of
	// all Gs, allglock must be held.
	//
	// allgptr copies should always be stored as a concrete type or
	// unsafe.Pointer, not uintptr, to ensure that GC can still reach it
	// even if it points to a stale array.
	allglen uintptr
	allgptr **g
)

func allgadd(gp *g) {
	if readgstatus(gp) == _Gidle {
		throw("allgadd: bad status Gidle")
	}

	lock(&allglock)
	allgs = append(allgs, gp)
	if &allgs[0] != allgptr {
		atomicstorep(unsafe.Pointer(&allgptr), unsafe.Pointer(&allgs[0]))
	}
	atomic.Storeuintptr(&allglen, uintptr(len(allgs)))
	unlock(&allglock)
}

// allGsSnapshot returns a snapshot of the slice of all Gs.
//
// The world must be stopped or allglock must be held.
func allGsSnapshot() []*g {
	assertWorldStoppedOrLockHeld(&allglock)

	// Because the world is stopped or allglock is held, allgadd
	// cannot happen concurrently with this. allgs grows
	// monotonically and existing entries never change, so we can
	// simply return a copy of the slice header. For added safety,
	// we trim everything past len because that can still change.
	return allgs[:len(allgs):len(allgs)]
}

// atomicAllG returns &allgs[0] and len(allgs) for use with atomicAllGIndex.
func atomicAllG() (**g, uintptr) {
	length := atomic.Loaduintptr(&allglen)
	ptr := (**g)(atomic.Loadp(unsafe.Pointer(&allgptr)))
	return ptr, length
}

// atomicAllGIndex returns ptr[i] with the allgptr returned from atomicAllG.
func atomicAllGIndex(ptr **g, i uintptr) *g {
	return *(**g)(add(unsafe.Pointer(ptr), i*goarch.PtrSize))
}

// forEachG calls fn on every G from allgs.
//
// forEachG takes a lock to exclude concurrent addition of new Gs.
func forEachG(fn func(gp *g)) {
	lock(&allglock)
	for _, gp := range allgs {
		fn(gp)
	}
	unlock(&allglock)
}

// forEachGRace calls fn on every G from allgs.
//
// forEachGRace avoids locking, but does not exclude addition of new Gs during
// execution, which may be missed.
func forEachGRace(fn func(gp *g)) {
	ptr, length := atomicAllG()
	for i := uintptr(0); i < length; i++ {
		gp := atomicAllGIndex(ptr, i)
		fn(gp)
	}
	return
}

const (
	// Number of goroutine ids to grab from sched.goidgen to local per-P cache at once.
	// 16 seems to provide enough amortization, but other than that it's mostly arbitrary number.
	_GoidCacheBatch = 16
)

// cpuinit sets up CPU feature flags and calls internal/cpu.Initialize. env should be the complete
// value of the GODEBUG environment variable.
func cpuinit(env string) {
	switch GOOS {
	case "aix", "darwin", "ios", "dragonfly", "freebsd", "netbsd", "openbsd", "illumos", "solaris", "linux":
		cpu.DebugOptions = true
	}
	cpu.Initialize(env)

	// Support cpu feature variables are used in code generated by the compiler
	// to guard execution of instructions that can not be assumed to be always supported.
	switch GOARCH {
	case "386", "amd64":
		x86HasPOPCNT = cpu.X86.HasPOPCNT
		x86HasSSE41 = cpu.X86.HasSSE41
		x86HasFMA = cpu.X86.HasFMA

	case "arm":
		armHasVFPv4 = cpu.ARM.HasVFPv4

	case "arm64":
		arm64HasATOMICS = cpu.ARM64.HasATOMICS
	}
}

// getGodebugEarly extracts the environment variable GODEBUG from the environment on
// Unix-like operating systems and returns it. This function exists to extract GODEBUG
// early before much of the runtime is initialized.
func getGodebugEarly() string {
	const prefix = "GODEBUG="
	var env string
	switch GOOS {
	case "aix", "darwin", "ios", "dragonfly", "freebsd", "netbsd", "openbsd", "illumos", "solaris", "linux":
		// Similar to goenv_unix but extracts the environment value for
		// GODEBUG directly.
		// TODO(moehrmann): remove when general goenvs() can be called before cpuinit()
		n := int32(0)
		for argv_index(argv, argc+1+n) != nil {
			n++
		}

		for i := int32(0); i < n; i++ {
			p := argv_index(argv, argc+1+i)
			s := unsafe.String(p, findnull(p))

			if hasPrefix(s, prefix) {
				env = gostring(p)[len(prefix):]
				break
			}
		}
	}
	return env
}

// The bootstrap sequence is:
//
//	call osinit
//	call schedinit
//	make & queue new G
//	call runtime·mstart
//
// The new G calls runtime·main.
func schedinit() {
	lockInit(&sched.lock, lockRankSched)
	lockInit(&sched.sysmonlock, lockRankSysmon)
	lockInit(&sched.deferlock, lockRankDefer)
	lockInit(&sched.sudoglock, lockRankSudog)
	lockInit(&deadlock, lockRankDeadlock)
	lockInit(&paniclk, lockRankPanic)
	lockInit(&allglock, lockRankAllg)
	lockInit(&allpLock, lockRankAllp)
	lockInit(&reflectOffs.lock, lockRankReflectOffs)
	lockInit(&finlock, lockRankFin)
	lockInit(&cpuprof.lock, lockRankCpuprof)
	traceLockInit()
	// Enforce that this lock is always a leaf lock.
	// All of this lock's critical sections should be
	// extremely short.
	lockInit(&memstats.heapStats.noPLock, lockRankLeafRank)

	// raceinit must be the first call to race detector.
	// In particular, it must be done before mallocinit below calls racemapshadow.
	gp := getg()
	if raceenabled {
		gp.racectx, raceprocctx0 = raceinit()
	}

	sched.maxmcount = 10000

	// The world starts stopped.
	worldStopped()

	ticks.init() // run as early as possible
	moduledataverify()
	stackinit()
	mallocinit()
	godebug := getGodebugEarly()
	initPageTrace(godebug) // must run after mallocinit but before anything allocates
	cpuinit(godebug)       // must run before alginit
	alginit()              // maps, hash, fastrand must not be used before this call
	fastrandinit()         // must run before mcommoninit
	mcommoninit(gp.m, -1)
	modulesinit()   // provides activeModules
	typelinksinit() // uses maps, activeModules
	itabsinit()     // uses activeModules
	stkobjinit()    // must run before GC starts

	sigsave(&gp.m.sigmask)
	initSigmask = gp.m.sigmask

	goargs()
	goenvs()
	secure()
	checkfds()
	parsedebugvars()
	gcinit()

	// Allocate stack space that can be used when crashing due to bad stack
	// conditions, e.g. morestack on g0.
	gcrash.stack = stackalloc(16384)
	gcrash.stackguard0 = gcrash.stack.lo + 1000
	gcrash.stackguard1 = gcrash.stack.lo + 1000

	// if disableMemoryProfiling is set, update MemProfileRate to 0 to turn off memprofile.
	// Note: parsedebugvars may update MemProfileRate, but when disableMemoryProfiling is
	// set to true by the linker, it means that nothing is consuming the profile, it is
	// safe to set MemProfileRate to 0.
	if disableMemoryProfiling {
		MemProfileRate = 0
	}

	lock(&sched.lock)
	sched.lastpoll.Store(nanotime())
	procs := ncpu
	if n, ok := atoi32(gogetenv("GOMAXPROCS")); ok && n > 0 {
		procs = n
	}
	if procresize(procs) != nil {
		throw("unknown runnable goroutine during bootstrap")
	}
	unlock(&sched.lock)

	// World is effectively started now, as P's can run.
	worldStarted()

	if buildVersion == "" {
		// Condition should never trigger. This code just serves
		// to ensure runtime·buildVersion is kept in the resulting binary.
		buildVersion = "unknown"
	}
	if len(modinfo) == 1 {
		// Condition should never trigger. This code just serves
		// to ensure runtime·modinfo is kept in the resulting binary.
		modinfo = ""
	}
}

func dumpgstatus(gp *g) {
	thisg := getg()
	print("runtime:   gp: gp=", gp, ", goid=", gp.goid, ", gp->atomicstatus=", readgstatus(gp), "\n")
	print("runtime: getg:  g=", thisg, ", goid=", thisg.goid, ",  g->atomicstatus=", readgstatus(thisg), "\n")
}

// sched.lock must be held.
func checkmcount() {
	assertLockHeld(&sched.lock)

	// Exclude extra M's, which are used for cgocallback from threads
	// created in C.
	//
	// The purpose of the SetMaxThreads limit is to avoid accidental fork
	// bomb from something like millions of goroutines blocking on system
	// calls, causing the runtime to create millions of threads. By
	// definition, this isn't a problem for threads created in C, so we
	// exclude them from the limit. See https://go.dev/issue/60004.
	count := mcount() - int32(extraMInUse.Load()) - int32(extraMLength.Load())
	if count > sched.maxmcount {
		print("runtime: program exceeds ", sched.maxmcount, "-thread limit\n")
		throw("thread exhaustion")
	}
}

// mReserveID returns the next ID to use for a new m. This new m is immediately
// considered 'running' by checkdead.
//
// sched.lock must be held.
func mReserveID() int64 {
	assertLockHeld(&sched.lock)

	if sched.mnext+1 < sched.mnext {
		throw("runtime: thread ID overflow")
	}
	id := sched.mnext
	sched.mnext++
	checkmcount()
	return id
}

// Pre-allocated ID may be passed as 'id', or omitted by passing -1.
func mcommoninit(mp *m, id int64) {
	gp := getg()

	// g0 stack won't make sense for user (and is not necessary unwindable).
	if gp != gp.m.g0 {
		callers(1, mp.createstack[:])
	}

	lock(&sched.lock)

	if id >= 0 {
		mp.id = id
	} else {
		mp.id = mReserveID()
	}

	lo := uint32(int64Hash(uint64(mp.id), fastrandseed))
	hi := uint32(int64Hash(uint64(cputicks()), ^fastrandseed))
	if lo|hi == 0 {
		hi = 1
	}
	// Same behavior as for 1.17.
	// TODO: Simplify this.
	if goarch.BigEndian {
		mp.fastrand = uint64(lo)<<32 | uint64(hi)
	} else {
		mp.fastrand = uint64(hi)<<32 | uint64(lo)
	}

	mpreinit(mp)
	if mp.gsignal != nil {
		mp.gsignal.stackguard1 = mp.gsignal.stack.lo + stackGuard
	}

	// Add to allm so garbage collector doesn't free g->m
	// when it is just in a register or thread-local storage.
	mp.alllink = allm

	// NumCgoCall() and others iterate over allm w/o schedlock,
	// so we need to publish it safely.
	atomicstorep(unsafe.Pointer(&allm), unsafe.Pointer(mp))
	unlock(&sched.lock)

	// Allocate memory to hold a cgo traceback if the cgo call crashes.
	if iscgo || GOOS == "solaris" || GOOS == "illumos" || GOOS == "windows" {
		mp.cgoCallers = new(cgoCallers)
	}
}

func (mp *m) becomeSpinning() {
	mp.spinning = true
	sched.nmspinning.Add(1)
	sched.needspinning.Store(0)
}

func (mp *m) hasCgoOnStack() bool {
	return mp.ncgo > 0 || mp.isextra
}

const (
	// osHasLowResTimer indicates that the platform's internal timer system has a low resolution,
	// typically on the order of 1 ms or more.
	osHasLowResTimer = GOOS == "windows" || GOOS == "openbsd" || GOOS == "netbsd"

	// osHasLowResClockInt is osHasLowResClock but in integer form, so it can be used to create
	// constants conditionally.
	osHasLowResClockInt = goos.IsWindows

	// osHasLowResClock indicates that timestamps produced by nanotime on the platform have a
	// low resolution, typically on the order of 1 ms or more.
	osHasLowResClock = osHasLowResClockInt > 0
)

var fastrandseed uintptr

func fastrandinit() {
	s := (*[unsafe.Sizeof(fastrandseed)]byte)(unsafe.Pointer(&fastrandseed))[:]
	getRandomData(s)
}

// Mark gp ready to run.
func ready(gp *g, traceskip int, next bool) {
	status := readgstatus(gp)

	// Mark runnable.
	mp := acquirem() // disable preemption because it can be holding p in a local var
	if status&^_Gscan != _Gwaiting {
		dumpgstatus(gp)
		throw("bad g->status in ready")
	}

	// status is Gwaiting or Gscanwaiting, make Grunnable and put on runq
	trace := traceAcquire()
	casgstatus(gp, _Gwaiting, _Grunnable)
	if trace.ok() {
		trace.GoUnpark(gp, traceskip)
		traceRelease(trace)
	}
	runqput(mp.p.ptr(), gp, next)
	wakep()
	releasem(mp)
}

// freezeStopWait is a large value that freezetheworld sets
// sched.stopwait to in order to request that all Gs permanently stop.
const freezeStopWait = 0x7fffffff

// freezing is set to non-zero if the runtime is trying to freeze the
// world.
var freezing atomic.Bool

// Similar to stopTheWorld but best-effort and can be called several times.
// There is no reverse operation, used during crashing.
// This function must not lock any mutexes.
func freezetheworld() {
	freezing.Store(true)
	if debug.dontfreezetheworld > 0 {
		// Don't prempt Ps to stop goroutines. That will perturb
		// scheduler state, making debugging more difficult. Instead,
		// allow goroutines to continue execution.
		//
		// fatalpanic will tracebackothers to trace all goroutines. It
		// is unsafe to trace a running goroutine, so tracebackothers
		// will skip running goroutines. That is OK and expected, we
		// expect users of dontfreezetheworld to use core files anyway.
		//
		// However, allowing the scheduler to continue running free
		// introduces a race: a goroutine may be stopped when
		// tracebackothers checks its status, and then start running
		// later when we are in the middle of traceback, potentially
		// causing a crash.
		//
		// To mitigate this, when an M naturally enters the scheduler,
		// schedule checks if freezing is set and if so stops
		// execution. This guarantees that while Gs can transition from
		// running to stopped, they can never transition from stopped
		// to running.
		//
		// The sleep here allows racing Ms that missed freezing and are
		// about to run a G to complete the transition to running
		// before we start traceback.
		usleep(1000)
		return
	}

	// stopwait and preemption requests can be lost
	// due to races with concurrently executing threads,
	// so try several times
	for i := 0; i < 5; i++ {
		// this should tell the scheduler to not start any new goroutines
		sched.stopwait = freezeStopWait
		sched.gcwaiting.Store(true)
		// this should stop running goroutines
		if !preemptall() {
			break // no running goroutines
		}
		usleep(1000)
	}
	// to be sure
	usleep(1000)
	preemptall()
	usleep(1000)
}

// All reads and writes of g's status go through readgstatus, casgstatus
// castogscanstatus, casfrom_Gscanstatus.
//
//go:nosplit
func readgstatus(gp *g) uint32 {
	return gp.atomicstatus.Load()
}

// The Gscanstatuses are acting like locks and this releases them.
// If it proves to be a performance hit we should be able to make these
// simple atomic stores but for now we are going to throw if
// we see an inconsistent state.
func casfrom_Gscanstatus(gp *g, oldval, newval uint32) {
	success := false

	// Check that transition is valid.
	switch oldval {
	default:
		print("runtime: casfrom_Gscanstatus bad oldval gp=", gp, ", oldval=", hex(oldval), ", newval=", hex(newval), "\n")
		dumpgstatus(gp)
		throw("casfrom_Gscanstatus:top gp->status is not in scan state")
	case _Gscanrunnable,
		_Gscanwaiting,
		_Gscanrunning,
		_Gscansyscall,
		_Gscanpreempted:
		if newval == oldval&^_Gscan {
			success = gp.atomicstatus.CompareAndSwap(oldval, newval)
		}
	}
	if !success {
		print("runtime: casfrom_Gscanstatus failed gp=", gp, ", oldval=", hex(oldval), ", newval=", hex(newval), "\n")
		dumpgstatus(gp)
		throw("casfrom_Gscanstatus: gp->status is not in scan state")
	}
	releaseLockRank(lockRankGscan)
}

// This will return false if the gp is not in the expected status and the cas fails.
// This acts like a lock acquire while the casfromgstatus acts like a lock release.
func castogscanstatus(gp *g, oldval, newval uint32) bool {
	switch oldval {
	case _Grunnable,
		_Grunning,
		_Gwaiting,
		_Gsyscall:
		if newval == oldval|_Gscan {
			r := gp.atomicstatus.CompareAndSwap(oldval, newval)
			if r {
				acquireLockRank(lockRankGscan)
			}
			return r

		}
	}
	print("runtime: castogscanstatus oldval=", hex(oldval), " newval=", hex(newval), "\n")
	throw("castogscanstatus")
	panic("not reached")
}

// casgstatusAlwaysTrack is a debug flag that causes casgstatus to always track
// various latencies on every transition instead of sampling them.
var casgstatusAlwaysTrack = false

// If asked to move to or from a Gscanstatus this will throw. Use the castogscanstatus
// and casfrom_Gscanstatus instead.
// casgstatus will loop if the g->atomicstatus is in a Gscan status until the routine that
// put it in the Gscan state is finished.
//
//go:nosplit
func casgstatus(gp *g, oldval, newval uint32) {
	if (oldval&_Gscan != 0) || (newval&_Gscan != 0) || oldval == newval {
		systemstack(func() {
			print("runtime: casgstatus: oldval=", hex(oldval), " newval=", hex(newval), "\n")
			throw("casgstatus: bad incoming values")
		})
	}

	acquireLockRank(lockRankGscan)
	releaseLockRank(lockRankGscan)

	// See https://golang.org/cl/21503 for justification of the yield delay.
	const yieldDelay = 5 * 1000
	var nextYield int64

	// loop if gp->atomicstatus is in a scan state giving
	// GC time to finish and change the state to oldval.
	for i := 0; !gp.atomicstatus.CompareAndSwap(oldval, newval); i++ {
		if oldval == _Gwaiting && gp.atomicstatus.Load() == _Grunnable {
			throw("casgstatus: waiting for Gwaiting but is Grunnable")
		}
		if i == 0 {
			nextYield = nanotime() + yieldDelay
		}
		if nanotime() < nextYield {
			for x := 0; x < 10 && gp.atomicstatus.Load() != oldval; x++ {
				procyield(1)
			}
		} else {
			osyield()
			nextYield = nanotime() + yieldDelay/2
		}
	}

	if oldval == _Grunning {
		// Track every gTrackingPeriod time a goroutine transitions out of running.
		if casgstatusAlwaysTrack || gp.trackingSeq%gTrackingPeriod == 0 {
			gp.tracking = true
		}
		gp.trackingSeq++
	}
	if !gp.tracking {
		return
	}

	// Handle various kinds of tracking.
	//
	// Currently:
	// - Time spent in runnable.
	// - Time spent blocked on a sync.Mutex or sync.RWMutex.
	switch oldval {
	case _Grunnable:
		// We transitioned out of runnable, so measure how much
		// time we spent in this state and add it to
		// runnableTime.
		now := nanotime()
		gp.runnableTime += now - gp.trackingStamp
		gp.trackingStamp = 0
	case _Gwaiting:
		if !gp.waitreason.isMutexWait() {
			// Not blocking on a lock.
			break
		}
		// Blocking on a lock, measure it. Note that because we're
		// sampling, we have to multiply by our sampling period to get
		// a more representative estimate of the absolute value.
		// gTrackingPeriod also represents an accurate sampling period
		// because we can only enter this state from _Grunning.
		now := nanotime()
		sched.totalMutexWaitTime.Add((now - gp.trackingStamp) * gTrackingPeriod)
		gp.trackingStamp = 0
	}
	switch newval {
	case _Gwaiting:
		if !gp.waitreason.isMutexWait() {
			// Not blocking on a lock.
			break
		}
		// Blocking on a lock. Write down the timestamp.
		now := nanotime()
		gp.trackingStamp = now
	case _Grunnable:
		// We just transitioned into runnable, so record what
		// time that happened.
		now := nanotime()
		gp.trackingStamp = now
	case _Grunning:
		// We're transitioning into running, so turn off
		// tracking and record how much time we spent in
		// runnable.
		gp.tracking = false
		sched.timeToRun.record(gp.runnableTime)
		gp.runnableTime = 0
	}
}

// casGToWaiting transitions gp from old to _Gwaiting, and sets the wait reason.
//
// Use this over casgstatus when possible to ensure that a waitreason is set.
func casGToWaiting(gp *g, old uint32, reason waitReason) {
	// Set the wait reason before calling casgstatus, because casgstatus will use it.
	gp.waitreason = reason
	casgstatus(gp, old, _Gwaiting)
}

// casgstatus(gp, oldstatus, Gcopystack), assuming oldstatus is Gwaiting or Grunnable.
// Returns old status. Cannot call casgstatus directly, because we are racing with an
// async wakeup that might come in from netpoll. If we see Gwaiting from the readgstatus,
// it might have become Grunnable by the time we get to the cas. If we called casgstatus,
// it would loop waiting for the status to go back to Gwaiting, which it never will.
//
//go:nosplit
func casgcopystack(gp *g) uint32 {
	for {
		oldstatus := readgstatus(gp) &^ _Gscan
		if oldstatus != _Gwaiting && oldstatus != _Grunnable {
			throw("copystack: bad status, not Gwaiting or Grunnable")
		}
		if gp.atomicstatus.CompareAndSwap(oldstatus, _Gcopystack) {
			return oldstatus
		}
	}
}

// casGToPreemptScan transitions gp from _Grunning to _Gscan|_Gpreempted.
//
// TODO(austin): This is the only status operation that both changes
// the status and locks the _Gscan bit. Rethink this.
func casGToPreemptScan(gp *g, old, new uint32) {
	if old != _Grunning || new != _Gscan|_Gpreempted {
		throw("bad g transition")
	}
	acquireLockRank(lockRankGscan)
	for !gp.atomicstatus.CompareAndSwap(_Grunning, _Gscan|_Gpreempted) {
	}
}

// casGFromPreempted attempts to transition gp from _Gpreempted to
// _Gwaiting. If successful, the caller is responsible for
// re-scheduling gp.
func casGFromPreempted(gp *g, old, new uint32) bool {
	if old != _Gpreempted || new != _Gwaiting {
		throw("bad g transition")
	}
	gp.waitreason = waitReasonPreempted
	return gp.atomicstatus.CompareAndSwap(_Gpreempted, _Gwaiting)
}

// stwReason is an enumeration of reasons the world is stopping.
type stwReason uint8

// Reasons to stop-the-world.
//
// Avoid reusing reasons and add new ones instead.
const (
	stwUnknown                     stwReason = iota // "unknown"
	stwGCMarkTerm                                   // "GC mark termination"
	stwGCSweepTerm                                  // "GC sweep termination"
	stwWriteHeapDump                                // "write heap dump"
	stwGoroutineProfile                             // "goroutine profile"
	stwGoroutineProfileCleanup                      // "goroutine profile cleanup"
	stwAllGoroutinesStack                           // "all goroutines stack trace"
	stwReadMemStats                                 // "read mem stats"
	stwAllThreadsSyscall                            // "AllThreadsSyscall"
	stwGOMAXPROCS                                   // "GOMAXPROCS"
	stwStartTrace                                   // "start trace"
	stwStopTrace                                    // "stop trace"
	stwForTestCountPagesInUse                       // "CountPagesInUse (test)"
	stwForTestReadMetricsSlow                       // "ReadMetricsSlow (test)"
	stwForTestReadMemStatsSlow                      // "ReadMemStatsSlow (test)"
	stwForTestPageCachePagesLeaked                  // "PageCachePagesLeaked (test)"
	stwForTestResetDebugLog                         // "ResetDebugLog (test)"
)

func (r stwReason) String() string {
	return stwReasonStrings[r]
}

func (r stwReason) isGC() bool {
	return r == stwGCMarkTerm || r == stwGCSweepTerm
}

// If you add to this list, also add it to src/internal/trace/parser.go.
// If you change the values of any of the stw* constants, bump the trace
// version number and make a copy of this.
var stwReasonStrings = [...]string{
	stwUnknown:                     "unknown",
	stwGCMarkTerm:                  "GC mark termination",
	stwGCSweepTerm:                 "GC sweep termination",
	stwWriteHeapDump:               "write heap dump",
	stwGoroutineProfile:            "goroutine profile",
	stwGoroutineProfileCleanup:     "goroutine profile cleanup",
	stwAllGoroutinesStack:          "all goroutines stack trace",
	stwReadMemStats:                "read mem stats",
	stwAllThreadsSyscall:           "AllThreadsSyscall",
	stwGOMAXPROCS:                  "GOMAXPROCS",
	stwStartTrace:                  "start trace",
	stwStopTrace:                   "stop trace",
	stwForTestCountPagesInUse:      "CountPagesInUse (test)",
	stwForTestReadMetricsSlow:      "ReadMetricsSlow (test)",
	stwForTestReadMemStatsSlow:     "ReadMemStatsSlow (test)",
	stwForTestPageCachePagesLeaked: "PageCachePagesLeaked (test)",
	stwForTestResetDebugLog:        "ResetDebugLog (test)",
}

// worldStop provides context from the stop-the-world required by the
// start-the-world.
type worldStop struct {
	reason stwReason
	start  int64
}

// Temporary variable for stopTheWorld, when it can't write to the stack.
//
// Protected by worldsema.
var stopTheWorldContext worldStop

// stopTheWorld stops all P's from executing goroutines, interrupting
// all goroutines at GC safe points and records reason as the reason
// for the stop. On return, only the current goroutine's P is running.
// stopTheWorld must not be called from a system stack and the caller
// must not hold worldsema. The caller must call startTheWorld when
// other P's should resume execution.
//
// stopTheWorld is safe for multiple goroutines to call at the
// same time. Each will execute its own stop, and the stops will
// be serialized.
//
// This is also used by routines that do stack dumps. If the system is
// in panic or being exited, this may not reliably stop all
// goroutines.
//
// Returns the STW context. When starting the world, this context must be
// passed to startTheWorld.
func stopTheWorld(reason stwReason) worldStop {
	semacquire(&worldsema)
	gp := getg()
	gp.m.preemptoff = reason.String()
	systemstack(func() {
		// Mark the goroutine which called stopTheWorld preemptible so its
		// stack may be scanned.
		// This lets a mark worker scan us while we try to stop the world
		// since otherwise we could get in a mutual preemption deadlock.
		// We must not modify anything on the G stack because a stack shrink
		// may occur. A stack shrink is otherwise OK though because in order
		// to return from this function (and to leave the system stack) we
		// must have preempted all goroutines, including any attempting
		// to scan our stack, in which case, any stack shrinking will
		// have already completed by the time we exit.
		//
		// N.B. The execution tracer is not aware of this status
		// transition and handles it specially based on the
		// wait reason.
		casGToWaiting(gp, _Grunning, waitReasonStoppingTheWorld)
		stopTheWorldContext = stopTheWorldWithSema(reason) // avoid write to stack
		casgstatus(gp, _Gwaiting, _Grunning)
	})
	return stopTheWorldContext
}

// startTheWorld undoes the effects of stopTheWorld.
//
// w must be the worldStop returned by stopTheWorld.
func startTheWorld(w worldStop) {
	systemstack(func() { startTheWorldWithSema(0, w) })

	// worldsema must be held over startTheWorldWithSema to ensure
	// gomaxprocs cannot change while worldsema is held.
	//
	// Release worldsema with direct handoff to the next waiter, but
	// acquirem so that semrelease1 doesn't try to yield our time.
	//
	// Otherwise if e.g. ReadMemStats is being called in a loop,
	// it might stomp on other attempts to stop the world, such as
	// for starting or ending GC. The operation this blocks is
	// so heavy-weight that we should just try to be as fair as
	// possible here.
	//
	// We don't want to just allow us to get preempted between now
	// and releasing the semaphore because then we keep everyone
	// (including, for example, GCs) waiting longer.
	mp := acquirem()
	mp.preemptoff = ""
	semrelease1(&worldsema, true, 0)
	releasem(mp)
}

// stopTheWorldGC has the same effect as stopTheWorld, but blocks
// until the GC is not running. It also blocks a GC from starting
// until startTheWorldGC is called.
func stopTheWorldGC(reason stwReason) worldStop {
	semacquire(&gcsema)
	return stopTheWorld(reason)
}

// startTheWorldGC undoes the effects of stopTheWorldGC.
//
// w must be the worldStop returned by stopTheWorld.
func startTheWorldGC(w worldStop) {
	startTheWorld(w)
	semrelease(&gcsema)
}

// Holding worldsema grants an M the right to try to stop the world.
var worldsema uint32 = 1

// Holding gcsema grants the M the right to block a GC, and blocks
// until the current GC is done. In particular, it prevents gomaxprocs
// from changing concurrently.
//
// TODO(mknyszek): Once gomaxprocs and the execution tracer can handle
// being changed/enabled during a GC, remove this.
var gcsema uint32 = 1

// stopTheWorldWithSema is the core implementation of stopTheWorld.
// The caller is responsible for acquiring worldsema and disabling
// preemption first and then should stopTheWorldWithSema on the system
// stack:
//
//	semacquire(&worldsema, 0)
//	m.preemptoff = "reason"
//	var stw worldStop
//	systemstack(func() {
//		stw = stopTheWorldWithSema(reason)
//	})
//
// When finished, the caller must either call startTheWorld or undo
// these three operations separately:
//
//	m.preemptoff = ""
//	systemstack(func() {
//		now = startTheWorldWithSema(stw)
//	})
//	semrelease(&worldsema)
//
// It is allowed to acquire worldsema once and then execute multiple
// startTheWorldWithSema/stopTheWorldWithSema pairs.
// Other P's are able to execute between successive calls to
// startTheWorldWithSema and stopTheWorldWithSema.
// Holding worldsema causes any other goroutines invoking
// stopTheWorld to block.
//
// Returns the STW context. When starting the world, this context must be
// passed to startTheWorldWithSema.
func stopTheWorldWithSema(reason stwReason) worldStop {
	trace := traceAcquire()
	if trace.ok() {
		trace.STWStart(reason)
		traceRelease(trace)
	}
	gp := getg()

	// If we hold a lock, then we won't be able to stop another M
	// that is blocked trying to acquire the lock.
	if gp.m.locks > 0 {
		throw("stopTheWorld: holding locks")
	}

	lock(&sched.lock)
	start := nanotime() // exclude time waiting for sched.lock from start and total time metrics.
	sched.stopwait = gomaxprocs
	sched.gcwaiting.Store(true)
	preemptall()
	// stop current P
	gp.m.p.ptr().status = _Pgcstop // Pgcstop is only diagnostic.
	sched.stopwait--
	// try to retake all P's in Psyscall status
	trace = traceAcquire()
	for _, pp := range allp {
		s := pp.status
		if s == _Psyscall && atomic.Cas(&pp.status, s, _Pgcstop) {
			if trace.ok() {
				trace.GoSysBlock(pp)
				trace.ProcSteal(pp, false)
			}
			pp.syscalltick++
			sched.stopwait--
		}
	}
	if trace.ok() {
		traceRelease(trace)
	}

	// stop idle P's
	now := nanotime()
	for {
		pp, _ := pidleget(now)
		if pp == nil {
			break
		}
		pp.status = _Pgcstop
		sched.stopwait--
	}
	wait := sched.stopwait > 0
	unlock(&sched.lock)

	// wait for remaining P's to stop voluntarily
	if wait {
		for {
			// wait for 100us, then try to re-preempt in case of any races
			if notetsleep(&sched.stopnote, 100*1000) {
				noteclear(&sched.stopnote)
				break
			}
			preemptall()
		}
	}

	startTime := nanotime() - start
	if reason.isGC() {
		sched.stwStoppingTimeGC.record(startTime)
	} else {
		sched.stwStoppingTimeOther.record(startTime)
	}

	// sanity checks
	bad := ""
	if sched.stopwait != 0 {
		bad = "stopTheWorld: not stopped (stopwait != 0)"
	} else {
		for _, pp := range allp {
			if pp.status != _Pgcstop {
				bad = "stopTheWorld: not stopped (status != _Pgcstop)"
			}
		}
	}
	if freezing.Load() {
		// Some other thread is panicking. This can cause the
		// sanity checks above to fail if the panic happens in
		// the signal handler on a stopped thread. Either way,
		// we should halt this thread.
		lock(&deadlock)
		lock(&deadlock)
	}
	if bad != "" {
		throw(bad)
	}

	worldStopped()

	return worldStop{reason: reason, start: start}
}

// reason is the same STW reason passed to stopTheWorld. start is the start
// time returned by stopTheWorld.
//
// now is the current time; prefer to pass 0 to capture a fresh timestamp.
//
// stattTheWorldWithSema returns now.
func startTheWorldWithSema(now int64, w worldStop) int64 {
	assertWorldStopped()

	mp := acquirem() // disable preemption because it can be holding p in a local var
	if netpollinited() {
		list, delta := netpoll(0) // non-blocking
		injectglist(&list)
		netpollAdjustWaiters(delta)
	}
	lock(&sched.lock)

	procs := gomaxprocs
	if newprocs != 0 {
		procs = newprocs
		newprocs = 0
	}
	p1 := procresize(procs)
	sched.gcwaiting.Store(false)
	if sched.sysmonwait.Load() {
		sched.sysmonwait.Store(false)
		notewakeup(&sched.sysmonnote)
	}
	unlock(&sched.lock)

	worldStarted()

	for p1 != nil {
		p := p1
		p1 = p1.link.ptr()
		if p.m != 0 {
			mp := p.m.ptr()
			p.m = 0
			if mp.nextp != 0 {
				throw("startTheWorld: inconsistent mp->nextp")
			}
			mp.nextp.set(p)
			notewakeup(&mp.park)
		} else {
			// Start M to run P.  Do not start another M below.
			newm(nil, p, -1)
		}
	}

	// Capture start-the-world time before doing clean-up tasks.
	if now == 0 {
		now = nanotime()
	}
	totalTime := now - w.start
	if w.reason.isGC() {
		sched.stwTotalTimeGC.record(totalTime)
	} else {
		sched.stwTotalTimeOther.record(totalTime)
	}
	trace := traceAcquire()
	if trace.ok() {
		trace.STWDone()
		traceRelease(trace)
	}

	// Wakeup an additional proc in case we have excessive runnable goroutines
	// in local queues or in the global queue. If we don't, the proc will park itself.
	// If we have lots of excessive work, resetspinning will unpark additional procs as necessary.
	wakep()

	releasem(mp)

	return now
}

// usesLibcall indicates whether this runtime performs system calls
// via libcall.
func usesLibcall() bool {
	switch GOOS {
	case "aix", "darwin", "illumos", "ios", "solaris", "windows":
		return true
	case "openbsd":
		return GOARCH != "mips64"
	}
	return false
}

// mStackIsSystemAllocated indicates whether this runtime starts on a
// system-allocated stack.
func mStackIsSystemAllocated() bool {
	switch GOOS {
	case "aix", "darwin", "plan9", "illumos", "ios", "solaris", "windows":
		return true
	case "openbsd":
		return GOARCH != "mips64"
	}
	return false
}

// mstart is the entry-point for new Ms.
// It is written in assembly, uses ABI0, is marked TOPFRAME, and calls mstart0.
func mstart()

// mstart0 is the Go entry-point for new Ms.
// This must not split the stack because we may not even have stack
// bounds set up yet.
//
// May run during STW (because it doesn't have a P yet), so write
// barriers are not allowed.
//
//go:nosplit
//go:nowritebarrierrec
func mstart0() {
	gp := getg()

	osStack := gp.stack.lo == 0
	if osStack {
		// Initialize stack bounds from system stack.
		// Cgo may have left stack size in stack.hi.
		// minit may update the stack bounds.
		//
		// Note: these bounds may not be very accurate.
		// We set hi to &size, but there are things above
		// it. The 1024 is supposed to compensate this,
		// but is somewhat arbitrary.
		size := gp.stack.hi
		if size == 0 {
			size = 16384 * sys.StackGuardMultiplier
		}
		gp.stack.hi = uintptr(noescape(unsafe.Pointer(&size)))
		gp.stack.lo = gp.stack.hi - size + 1024
	}
	// Initialize stack guard so that we can start calling regular
	// Go code.
	gp.stackguard0 = gp.stack.lo + stackGuard
	// This is the g0, so we can also call go:systemstack
	// functions, which check stackguard1.
	gp.stackguard1 = gp.stackguard0
	mstart1()

	// Exit this thread.
	if mStackIsSystemAllocated() {
		// Windows, Solaris, illumos, Darwin, AIX and Plan 9 always system-allocate
		// the stack, but put it in gp.stack before mstart,
		// so the logic above hasn't set osStack yet.
		osStack = true
	}
	mexit(osStack)
}

// The go:noinline is to guarantee the getcallerpc/getcallersp below are safe,
// so that we can set up g0.sched to return to the call of mstart1 above.
//
//go:noinline
func mstart1() {
	gp := getg()

	if gp != gp.m.g0 {
		throw("bad runtime·mstart")
	}

	// Set up m.g0.sched as a label returning to just
	// after the mstart1 call in mstart0 above, for use by goexit0 and mcall.
	// We're never coming back to mstart1 after we call schedule,
	// so other calls can reuse the current frame.
	// And goexit0 does a gogo that needs to return from mstart1
	// and let mstart0 exit the thread.
	gp.sched.g = guintptr(unsafe.Pointer(gp))
	gp.sched.pc = getcallerpc()
	gp.sched.sp = getcallersp()

	asminit()
	minit()

	// Install signal handlers; after minit so that minit can
	// prepare the thread to be able to handle the signals.
	if gp.m == &m0 {
		mstartm0()
	}

	if fn := gp.m.mstartfn; fn != nil {
		fn()
	}

	if gp.m != &m0 {
		acquirep(gp.m.nextp.ptr())
		gp.m.nextp = 0
	}
	schedule()
}

// mstartm0 implements part of mstart1 that only runs on the m0.
//
// Write barriers are allowed here because we know the GC can't be
// running yet, so they'll be no-ops.
//
//go:yeswritebarrierrec
func mstartm0() {
	// Create an extra M for callbacks on threads not created by Go.
	// An extra M is also needed on Windows for callbacks created by
	// syscall.NewCallback. See issue #6751 for details.
	if (iscgo || GOOS == "windows") && !cgoHasExtraM {
		cgoHasExtraM = true
		newextram()
	}
	initsig(false)
}

// mPark causes a thread to park itself, returning once woken.
//
//go:nosplit
func mPark() {
	gp := getg()
	notesleep(&gp.m.park)
	noteclear(&gp.m.park)
}

// mexit tears down and exits the current thread.
//
// Don't call this directly to exit the thread, since it must run at
// the top of the thread stack. Instead, use gogo(&gp.m.g0.sched) to
// unwind the stack to the point that exits the thread.
//
// It is entered with m.p != nil, so write barriers are allowed. It
// will release the P before exiting.
//
//go:yeswritebarrierrec
func mexit(osStack bool) {
	mp := getg().m

	if mp == &m0 {
		// This is the main thread. Just wedge it.
		//
		// On Linux, exiting the main thread puts the process
		// into a non-waitable zombie state. On Plan 9,
		// exiting the main thread unblocks wait even though
		// other threads are still running. On Solaris we can
		// neither exitThread nor return from mstart. Other
		// bad things probably happen on other platforms.
		//
		// We could try to clean up this M more before wedging
		// it, but that complicates signal handling.
		handoffp(releasep())
		lock(&sched.lock)
		sched.nmfreed++
		checkdead()
		unlock(&sched.lock)
		mPark()
		throw("locked m0 woke up")
	}

	sigblock(true)
	unminit()

	// Free the gsignal stack.
	if mp.gsignal != nil {
		stackfree(mp.gsignal.stack)
		// On some platforms, when calling into VDSO (e.g. nanotime)
		// we store our g on the gsignal stack, if there is one.
		// Now the stack is freed, unlink it from the m, so we
		// won't write to it when calling VDSO code.
		mp.gsignal = nil
	}

	// Remove m from allm.
	lock(&sched.lock)
	for pprev := &allm; *pprev != nil; pprev = &(*pprev).alllink {
		if *pprev == mp {
			*pprev = mp.alllink
			goto found
		}
	}
	throw("m not found in allm")
found:
	// Events must not be traced after this point.

	// Delay reaping m until it's done with the stack.
	//
	// Put mp on the free list, though it will not be reaped while freeWait
	// is freeMWait. mp is no longer reachable via allm, so even if it is
	// on an OS stack, we must keep a reference to mp alive so that the GC
	// doesn't free mp while we are still using it.
	//
	// Note that the free list must not be linked through alllink because
	// some functions walk allm without locking, so may be using alllink.
	//
	// N.B. It's important that the M appears on the free list simultaneously
	// with it being removed so that the tracer can find it.
	mp.freeWait.Store(freeMWait)
	mp.freelink = sched.freem
	sched.freem = mp
	unlock(&sched.lock)

	atomic.Xadd64(&ncgocall, int64(mp.ncgocall))
	sched.totalRuntimeLockWaitTime.Add(mp.mLockProfile.waitTime.Load())

	// Release the P.
	handoffp(releasep())
	// After this point we must not have write barriers.

	// Invoke the deadlock detector. This must happen after
	// handoffp because it may have started a new M to take our
	// P's work.
	lock(&sched.lock)
	sched.nmfreed++
	checkdead()
	unlock(&sched.lock)

	if GOOS == "darwin" || GOOS == "ios" {
		// Make sure pendingPreemptSignals is correct when an M exits.
		// For #41702.
		if mp.signalPending.Load() != 0 {
			pendingPreemptSignals.Add(-1)
		}
	}

	// Destroy all allocated resources. After this is called, we may no
	// longer take any locks.
	mdestroy(mp)

	if osStack {
		// No more uses of mp, so it is safe to drop the reference.
		mp.freeWait.Store(freeMRef)

		// Return from mstart and let the system thread
		// library free the g0 stack and terminate the thread.
		return
	}

	// mstart is the thread's entry point, so there's nothing to
	// return to. Exit the thread directly. exitThread will clear
	// m.freeWait when it's done with the stack and the m can be
	// reaped.
	exitThread(&mp.freeWait)
}

// forEachP calls fn(p) for every P p when p reaches a GC safe point.
// If a P is currently executing code, this will bring the P to a GC
// safe point and execute fn on that P. If the P is not executing code
// (it is idle or in a syscall), this will call fn(p) directly while
// preventing the P from exiting its state. This does not ensure that
// fn will run on every CPU executing Go code, but it acts as a global
// memory barrier. GC uses this as a "ragged barrier."
//
// The caller must hold worldsema. fn must not refer to any
// part of the current goroutine's stack, since the GC may move it.
func forEachP(reason waitReason, fn func(*p)) {
	systemstack(func() {
		gp := getg().m.curg
		// Mark the user stack as preemptible so that it may be scanned.
		// Otherwise, our attempt to force all P's to a safepoint could
		// result in a deadlock as we attempt to preempt a worker that's
		// trying to preempt us (e.g. for a stack scan).
		//
		// N.B. The execution tracer is not aware of this status
		// transition and handles it specially based on the
		// wait reason.
		casGToWaiting(gp, _Grunning, reason)
		forEachPInternal(fn)
		casgstatus(gp, _Gwaiting, _Grunning)
	})
}

// forEachPInternal calls fn(p) for every P p when p reaches a GC safe point.
// It is the internal implementation of forEachP.
//
// The caller must hold worldsema and either must ensure that a GC is not
// running (otherwise this may deadlock with the GC trying to preempt this P)
// or it must leave its goroutine in a preemptible state before it switches
// to the systemstack. Due to these restrictions, prefer forEachP when possible.
//
//go:systemstack
func forEachPInternal(fn func(*p)) {
	mp := acquirem()
	pp := getg().m.p.ptr()

	lock(&sched.lock)
	if sched.safePointWait != 0 {
		throw("forEachP: sched.safePointWait != 0")
	}
	sched.safePointWait = gomaxprocs - 1
	sched.safePointFn = fn

	// Ask all Ps to run the safe point function.
	for _, p2 := range allp {
		if p2 != pp {
			atomic.Store(&p2.runSafePointFn, 1)
		}
	}
	preemptall()

	// Any P entering _Pidle or _Psyscall from now on will observe
	// p.runSafePointFn == 1 and will call runSafePointFn when
	// changing its status to _Pidle/_Psyscall.

	// Run safe point function for all idle Ps. sched.pidle will
	// not change because we hold sched.lock.
	for p := sched.pidle.ptr(); p != nil; p = p.link.ptr() {
		if atomic.Cas(&p.runSafePointFn, 1, 0) {
			fn(p)
			sched.safePointWait--
		}
	}

	wait := sched.safePointWait > 0
	unlock(&sched.lock)

	// Run fn for the current P.
	fn(pp)

	// Force Ps currently in _Psyscall into _Pidle and hand them
	// off to induce safe point function execution.
	for _, p2 := range allp {
		s := p2.status

		// We need to be fine-grained about tracing here, since handoffp
		// might call into the tracer, and the tracer is non-reentrant.
		trace := traceAcquire()
		if s == _Psyscall && p2.runSafePointFn == 1 && atomic.Cas(&p2.status, s, _Pidle) {
			if trace.ok() {
				// It's important that we traceRelease before we call handoffp, which may also traceAcquire.
				trace.GoSysBlock(p2)
				trace.ProcSteal(p2, false)
				traceRelease(trace)
			}
			p2.syscalltick++
			handoffp(p2)
		} else if trace.ok() {
			traceRelease(trace)
		}
	}

	// Wait for remaining Ps to run fn.
	if wait {
		for {
			// Wait for 100us, then try to re-preempt in
			// case of any races.
			//
			// Requires system stack.
			if notetsleep(&sched.safePointNote, 100*1000) {
				noteclear(&sched.safePointNote)
				break
			}
			preemptall()
		}
	}
	if sched.safePointWait != 0 {
		throw("forEachP: not done")
	}
	for _, p2 := range allp {
		if p2.runSafePointFn != 0 {
			throw("forEachP: P did not run fn")
		}
	}

	lock(&sched.lock)
	sched.safePointFn = nil
	unlock(&sched.lock)
	releasem(mp)
}

// runSafePointFn runs the safe point function, if any, for this P.
// This should be called like
//
//	if getg().m.p.runSafePointFn != 0 {
//	    runSafePointFn()
//	}
//
// runSafePointFn must be checked on any transition in to _Pidle or
// _Psyscall to avoid a race where forEachP sees that the P is running
// just before the P goes into _Pidle/_Psyscall and neither forEachP
// nor the P run the safe-point function.
func runSafePointFn() {
	p := getg().m.p.ptr()
	// Resolve the race between forEachP running the safe-point
	// function on this P's behalf and this P running the
	// safe-point function directly.
	if !atomic.Cas(&p.runSafePointFn, 1, 0) {
		return
	}
	sched.safePointFn(p)
	lock(&sched.lock)
	sched.safePointWait--
	if sched.safePointWait == 0 {
		notewakeup(&sched.safePointNote)
	}
	unlock(&sched.lock)
}

// When running with cgo, we call _cgo_thread_start
// to start threads for us so that we can play nicely with
// foreign code.
var cgoThreadStart unsafe.Pointer

type cgothreadstart struct {
	g   guintptr
	tls *uint64
	fn  unsafe.Pointer
}

// Allocate a new m unassociated with any thread.
// Can use p for allocation context if needed.
// fn is recorded as the new m's m.mstartfn.
// id is optional pre-allocated m ID. Omit by passing -1.
//
// This function is allowed to have write barriers even if the caller
// isn't because it borrows pp.
//
//go:yeswritebarrierrec
func allocm(pp *p, fn func(), id int64) *m {
	allocmLock.rlock()

	// The caller owns pp, but we may borrow (i.e., acquirep) it. We must
	// disable preemption to ensure it is not stolen, which would make the
	// caller lose ownership.
	acquirem()

	gp := getg()
	if gp.m.p == 0 {
		acquirep(pp) // temporarily borrow p for mallocs in this function
	}

	// Release the free M list. We need to do this somewhere and
	// this may free up a stack we can use.
	if sched.freem != nil {
		lock(&sched.lock)
		var newList *m
		for freem := sched.freem; freem != nil; {
			// Wait for freeWait to indicate that freem's stack is unused.
			wait := freem.freeWait.Load()
			if wait == freeMWait {
				next := freem.freelink
				freem.freelink = newList
				newList = freem
				freem = next
				continue
			}
			// Drop any remaining trace resources.
			// Ms can continue to emit events all the way until wait != freeMWait,
			// so it's only safe to call traceThreadDestroy at this point.
			if traceEnabled() || traceShuttingDown() {
				traceThreadDestroy(freem)
			}
			// Free the stack if needed. For freeMRef, there is
			// nothing to do except drop freem from the sched.freem
			// list.
			if wait == freeMStack {
				// stackfree must be on the system stack, but allocm is
				// reachable off the system stack transitively from
				// startm.
				systemstack(func() {
					stackfree(freem.g0.stack)
				})
			}
			freem = freem.freelink
		}
		sched.freem = newList
		unlock(&sched.lock)
	}

	mp := new(m)
	mp.mstartfn = fn
	mcommoninit(mp, id)

	// In case of cgo or Solaris or illumos or Darwin, pthread_create will make us a stack.
	// Windows and Plan 9 will layout sched stack on OS stack.
	if iscgo || mStackIsSystemAllocated() {
		mp.g0 = malg(-1)
	} else {
		mp.g0 = malg(16384 * sys.StackGuardMultiplier)
	}
	mp.g0.m = mp

	if pp == gp.m.p.ptr() {
		releasep()
	}

	releasem(gp.m)
	allocmLock.runlock()
	return mp
}

// needm is called when a cgo callback happens on a
// thread without an m (a thread not created by Go).
// In this case, needm is expected to find an m to use
// and return with m, g initialized correctly.
// Since m and g are not set now (likely nil, but see below)
// needm is limited in what routines it can call. In particular
// it can only call nosplit functions (textflag 7) and cannot
// do any scheduling that requires an m.
//
// In order to avoid needing heavy lifting here, we adopt
// the following strategy: there is a stack of available m's
// that can be stolen. Using compare-and-swap
// to pop from the stack has ABA races, so we simulate
// a lock by doing an exchange (via Casuintptr) to steal the stack
// head and replace the top pointer with MLOCKED (1).
// This serves as a simple spin lock that we can use even
// without an m. The thread that locks the stack in this way
// unlocks the stack by storing a valid stack head pointer.
//
// In order to make sure that there is always an m structure
// available to be stolen, we maintain the invariant that there
// is always one more than needed. At the beginning of the
// program (if cgo is in use) the list is seeded with a single m.
// If needm finds that it has taken the last m off the list, its job
// is - once it has installed its own m so that it can do things like
// allocate memory - to create a spare m and put it on the list.
//
// Each of these extra m's also has a g0 and a curg that are
// pressed into service as the scheduling stack and current
// goroutine for the duration of the cgo callback.
//
// It calls dropm to put the m back on the list,
// 1. when the callback is done with the m in non-pthread platforms,
// 2. or when the C thread exiting on pthread platforms.
//
// The signal argument indicates whether we're called from a signal
// handler.
//
//go:nosplit
func needm(signal bool) {
	if (iscgo || GOOS == "windows") && !cgoHasExtraM {
		// Can happen if C/C++ code calls Go from a global ctor.
		// Can also happen on Windows if a global ctor uses a
		// callback created by syscall.NewCallback. See issue #6751
		// for details.
		//
		// Can not throw, because scheduler is not initialized yet.
		writeErrStr("fatal error: cgo callback before cgo call\n")
		exit(1)
	}

	// Save and block signals before getting an M.
	// The signal handler may call needm itself,
	// and we must avoid a deadlock. Also, once g is installed,
	// any incoming signals will try to execute,
	// but we won't have the sigaltstack settings and other data
	// set up appropriately until the end of minit, which will
	// unblock the signals. This is the same dance as when
	// starting a new m to run Go code via newosproc.
	var sigmask sigset
	sigsave(&sigmask)
	sigblock(false)

	// getExtraM is safe here because of the invariant above,
	// that the extra list always contains or will soon contain
	// at least one m.
	mp, last := getExtraM()

	// Set needextram when we've just emptied the list,
	// so that the eventual call into cgocallbackg will
	// allocate a new m for the extra list. We delay the
	// allocation until then so that it can be done
	// after exitsyscall makes sure it is okay to be
	// running at all (that is, there's no garbage collection
	// running right now).
	mp.needextram = last

	// Store the original signal mask for use by minit.
	mp.sigmask = sigmask

	// Install TLS on some platforms (previously setg
	// would do this if necessary).
	osSetupTLS(mp)

	// Install g (= m->g0) and set the stack bounds
	// to match the current stack.
	setg(mp.g0)
	sp := getcallersp()
	callbackUpdateSystemStack(mp, sp, signal)

	// Should mark we are already in Go now.
	// Otherwise, we may call needm again when we get a signal, before cgocallbackg1,
	// which means the extram list may be empty, that will cause a deadlock.
	mp.isExtraInC = false

	// Initialize this thread to use the m.
	asminit()
	minit()

	// Emit a trace event for this dead -> syscall transition,
	// but only in the new tracer and only if we're not in a signal handler.
	//
	// N.B. the tracer can run on a bare M just fine, we just have
	// to make sure to do this before setg(nil) and unminit.
	var trace traceLocker
	if goexperiment.ExecTracer2 && !signal {
		trace = traceAcquire()
	}

	// mp.curg is now a real goroutine.
	casgstatus(mp.curg, _Gdead, _Gsyscall)
	sched.ngsys.Add(-1)

	if goexperiment.ExecTracer2 && !signal {
		if trace.ok() {
			trace.GoCreateSyscall(mp.curg)
			traceRelease(trace)
		}
	}
	mp.isExtraInSig = signal
}

// Acquire an extra m and bind it to the C thread when a pthread key has been created.
//
//go:nosplit
func needAndBindM() {
	needm(false)

	if _cgo_pthread_key_created != nil && *(*uintptr)(_cgo_pthread_key_created) != 0 {
		cgoBindM()
	}
}

// newextram allocates m's and puts them on the extra list.
// It is called with a working local m, so that it can do things
// like call schedlock and allocate.
func newextram() {
	c := extraMWaiters.Swap(0)
	if c > 0 {
		for i := uint32(0); i < c; i++ {
			oneNewExtraM()
		}
	} else if extraMLength.Load() == 0 {
		// Make sure there is at least one extra M.
		oneNewExtraM()
	}
}

// oneNewExtraM allocates an m and puts it on the extra list.
func oneNewExtraM() {
	// Create extra goroutine locked to extra m.
	// The goroutine is the context in which the cgo callback will run.
	// The sched.pc will never be returned to, but setting it to
	// goexit makes clear to the traceback routines where
	// the goroutine stack ends.
	mp := allocm(nil, nil, -1)
	gp := malg(4096)
	gp.sched.pc = abi.FuncPCABI0(goexit) + sys.PCQuantum
	gp.sched.sp = gp.stack.hi
	gp.sched.sp -= 4 * goarch.PtrSize // extra space in case of reads slightly beyond frame
	gp.sched.lr = 0
	gp.sched.g = guintptr(unsafe.Pointer(gp))
	gp.syscallpc = gp.sched.pc
	gp.syscallsp = gp.sched.sp
	gp.stktopsp = gp.sched.sp
	// malg returns status as _Gidle. Change to _Gdead before
	// adding to allg where GC can see it. We use _Gdead to hide
	// this from tracebacks and stack scans since it isn't a
	// "real" goroutine until needm grabs it.
	casgstatus(gp, _Gidle, _Gdead)
	gp.m = mp
	mp.curg = gp
	mp.isextra = true
	// mark we are in C by default.
	mp.isExtraInC = true
	mp.lockedInt++
	mp.lockedg.set(gp)
	gp.lockedm.set(mp)
	gp.goid = sched.goidgen.Add(1)
	if raceenabled {
		gp.racectx = racegostart(abi.FuncPCABIInternal(newextram) + sys.PCQuantum)
	}
	trace := traceAcquire()
	if trace.ok() {
		trace.OneNewExtraM(gp)
		traceRelease(trace)
	}
	// put on allg for garbage collector
	allgadd(gp)

	// gp is now on the allg list, but we don't want it to be
	// counted by gcount. It would be more "proper" to increment
	// sched.ngfree, but that requires locking. Incrementing ngsys
	// has the same effect.
	sched.ngsys.Add(1)

	// Add m to the extra list.
	addExtraM(mp)
}

// dropm puts the current m back onto the extra list.
//
// 1. On systems without pthreads, like Windows
// dropm is called when a cgo callback has called needm but is now
// done with the callback and returning back into the non-Go thread.
//
// The main expense here is the call to signalstack to release the
// m's signal stack, and then the call to needm on the next callback
// from this thread. It is tempting to try to save the m for next time,
// which would eliminate both these costs, but there might not be
// a next time: the current thread (which Go does not control) might exit.
// If we saved the m for that thread, there would be an m leak each time
// such a thread exited. Instead, we acquire and release an m on each
// call. These should typically not be scheduling operations, just a few
// atomics, so the cost should be small.
//
// 2. On systems with pthreads
// dropm is called while a non-Go thread is exiting.
// We allocate a pthread per-thread variable using pthread_key_create,
// to register a thread-exit-time destructor.
// And store the g into a thread-specific value associated with the pthread key,
// when first return back to C.
// So that the destructor would invoke dropm while the non-Go thread is exiting.
// This is much faster since it avoids expensive signal-related syscalls.
//
// This always runs without a P, so //go:nowritebarrierrec is required.
//
// This may run with a different stack than was recorded in g0 (there is no
// call to callbackUpdateSystemStack prior to dropm), so this must be
// //go:nosplit to avoid the stack bounds check.
//
//go:nowritebarrierrec
//go:nosplit
func dropm() {
	// Clear m and g, and return m to the extra list.
	// After the call to setg we can only call nosplit functions
	// with no pointer manipulation.
	mp := getg().m

	// Emit a trace event for this syscall -> dead transition,
	// but only in the new tracer.
	//
	// N.B. the tracer can run on a bare M just fine, we just have
	// to make sure to do this before setg(nil) and unminit.
	var trace traceLocker
	if goexperiment.ExecTracer2 && !mp.isExtraInSig {
		trace = traceAcquire()
	}

	// Return mp.curg to dead state.
	casgstatus(mp.curg, _Gsyscall, _Gdead)
	mp.curg.preemptStop = false
	sched.ngsys.Add(1)

	if goexperiment.ExecTracer2 && !mp.isExtraInSig {
		if trace.ok() {
			trace.GoDestroySyscall()
			traceRelease(trace)
		}
	}

	if goexperiment.ExecTracer2 {
		// Trash syscalltick so that it doesn't line up with mp.old.syscalltick anymore.
		//
		// In the new tracer, we model needm and dropm and a goroutine being created and
		// destroyed respectively. The m then might get reused with a different procid but
		// still with a reference to oldp, and still with the same syscalltick. The next
		// time a G is "created" in needm, it'll return and quietly reacquire its P from a
		// different m with a different procid, which will confuse the trace parser. By
		// trashing syscalltick, we ensure that it'll appear as if we lost the P to the
		// tracer parser and that we just reacquired it.
		//
		// Trash the value by decrementing because that gets us as far away from the value
		// the syscall exit code expects as possible. Setting to zero is risky because
		// syscalltick could already be zero (and in fact, is initialized to zero).
		mp.syscalltick--
	}

	// Reset trace state unconditionally. This goroutine is being 'destroyed'
	// from the perspective of the tracer.
	mp.curg.trace.reset()

	// Flush all the M's buffers. This is necessary because the M might
	// be used on a different thread with a different procid, so we have
	// to make sure we don't write into the same buffer.
	//
	// N.B. traceThreadDestroy is a no-op in the old tracer, so avoid the
	// unnecessary acquire/release of the lock.
	if goexperiment.ExecTracer2 && (traceEnabled() || traceShuttingDown()) {
		// Acquire sched.lock across thread destruction. One of the invariants of the tracer
		// is that a thread cannot disappear from the tracer's view (allm or freem) without
		// it noticing, so it requires that sched.lock be held over traceThreadDestroy.
		//
		// This isn't strictly necessary in this case, because this thread never leaves allm,
		// but the critical section is short and dropm is rare on pthread platforms, so just
		// take the lock and play it safe. traceThreadDestroy also asserts that the lock is held.
		lock(&sched.lock)
		traceThreadDestroy(mp)
		unlock(&sched.lock)
	}
	mp.isExtraInSig = false

	// Block signals before unminit.
	// Unminit unregisters the signal handling stack (but needs g on some systems).
	// Setg(nil) clears g, which is the signal handler's cue not to run Go handlers.
	// It's important not to try to handle a signal between those two steps.
	sigmask := mp.sigmask
	sigblock(false)
	unminit()

	setg(nil)

	// Clear g0 stack bounds to ensure that needm always refreshes the
	// bounds when reusing this M.
	g0 := mp.g0
	g0.stack.hi = 0
	g0.stack.lo = 0
	g0.stackguard0 = 0
	g0.stackguard1 = 0

	putExtraM(mp)

	msigrestore(sigmask)
}

// bindm store the g0 of the current m into a thread-specific value.
//
// We allocate a pthread per-thread variable using pthread_key_create,
// to register a thread-exit-time destructor.
// We are here setting the thread-specific value of the pthread key, to enable the destructor.
// So that the pthread_key_destructor would dropm while the C thread is exiting.
//
// And the saved g will be used in pthread_key_destructor,
// since the g stored in the TLS by Go might be cleared in some platforms,
// before the destructor invoked, so, we restore g by the stored g, before dropm.
//
// We store g0 instead of m, to make the assembly code simpler,
// since we need to restore g0 in runtime.cgocallback.
//
// On systems without pthreads, like Windows, bindm shouldn't be used.
//
// NOTE: this always runs without a P, so, nowritebarrierrec required.
//
//go:nosplit
//go:nowritebarrierrec
func cgoBindM() {
	if GOOS == "windows" || GOOS == "plan9" {
		fatal("bindm in unexpected GOOS")
	}
	g := getg()
	if g.m.g0 != g {
		fatal("the current g is not g0")
	}
	if _cgo_bindm != nil {
		asmcgocall(_cgo_bindm, unsafe.Pointer(g))
	}
}

// A helper function for EnsureDropM.
func getm() uintptr {
	return uintptr(unsafe.Pointer(getg().m))
}

var (
	// Locking linked list of extra M's, via mp.schedlink. Must be accessed
	// only via lockextra/unlockextra.
	//
	// Can't be atomic.Pointer[m] because we use an invalid pointer as a
	// "locked" sentinel value. M's on this list remain visible to the GC
	// because their mp.curg is on allgs.
	extraM atomic.Uintptr
	// Number of M's in the extraM list.
	extraMLength atomic.Uint32
	// Number of waiters in lockextra.
	extraMWaiters atomic.Uint32

	// Number of extra M's in use by threads.
	extraMInUse atomic.Uint32
)

// lockextra locks the extra list and returns the list head.
// The caller must unlock the list by storing a new list head
// to extram. If nilokay is true, then lockextra will
// return a nil list head if that's what it finds. If nilokay is false,
// lockextra will keep waiting until the list head is no longer nil.
//
//go:nosplit
func lockextra(nilokay bool) *m {
	const locked = 1

	incr := false
	for {
		old := extraM.Load()
		if old == locked {
			osyield_no_g()
			continue
		}
		if old == 0 && !nilokay {
			if !incr {
				// Add 1 to the number of threads
				// waiting for an M.
				// This is cleared by newextram.
				extraMWaiters.Add(1)
				incr = true
			}
			usleep_no_g(1)
			continue
		}
		if extraM.CompareAndSwap(old, locked) {
			return (*m)(unsafe.Pointer(old))
		}
		osyield_no_g()
		continue
	}
}

//go:nosplit
func unlockextra(mp *m, delta int32) {
	extraMLength.Add(delta)
	extraM.Store(uintptr(unsafe.Pointer(mp)))
}

// Return an M from the extra M list. Returns last == true if the list becomes
// empty because of this call.
//
// Spins waiting for an extra M, so caller must ensure that the list always
// contains or will soon contain at least one M.
//
//go:nosplit
func getExtraM() (mp *m, last bool) {
	mp = lockextra(false)
	extraMInUse.Add(1)
	unlockextra(mp.schedlink.ptr(), -1)
	return mp, mp.schedlink.ptr() == nil
}

// Returns an extra M back to the list. mp must be from getExtraM. Newly
// allocated M's should use addExtraM.
//
//go:nosplit
func putExtraM(mp *m) {
	extraMInUse.Add(-1)
	addExtraM(mp)
}

// Adds a newly allocated M to the extra M list.
//
//go:nosplit
func addExtraM(mp *m) {
	mnext := lockextra(true)
	mp.schedlink.set(mnext)
	unlockextra(mp, 1)
}

var (
	// allocmLock is locked for read when creating new Ms in allocm and their
	// addition to allm. Thus acquiring this lock for write blocks the
	// creation of new Ms.
	allocmLock rwmutex

	// execLock serializes exec and clone to avoid bugs or unspecified
	// behaviour around exec'ing while creating/destroying threads. See
	// issue #19546.
	execLock rwmutex
)

// These errors are reported (via writeErrStr) by some OS-specific
// versions of newosproc and newosproc0.
const (
	failthreadcreate  = "runtime: failed to create new OS thread\n"
	failallocatestack = "runtime: failed to allocate stack for the new OS thread\n"
)

// newmHandoff contains a list of m structures that need new OS threads.
// This is used by newm in situations where newm itself can't safely
// start an OS thread.
var newmHandoff struct {
	lock mutex

	// newm points to a list of M structures that need new OS
	// threads. The list is linked through m.schedlink.
	newm muintptr

	// waiting indicates that wake needs to be notified when an m
	// is put on the list.
	waiting bool
	wake    note

	// haveTemplateThread indicates that the templateThread has
	// been started. This is not protected by lock. Use cas to set
	// to 1.
	haveTemplateThread uint32
}

// Create a new m. It will start off with a call to fn, or else the scheduler.
// fn needs to be static and not a heap allocated closure.
// May run with m.p==nil, so write barriers are not allowed.
//
// id is optional pre-allocated m ID. Omit by passing -1.
//
//go:nowritebarrierrec
func newm(fn func(), pp *p, id int64) {
	// allocm adds a new M to allm, but they do not start until created by
	// the OS in newm1 or the template thread.
	//
	// doAllThreadsSyscall requires that every M in allm will eventually
	// start and be signal-able, even with a STW.
	//
	// Disable preemption here until we start the thread to ensure that
	// newm is not preempted between allocm and starting the new thread,
	// ensuring that anything added to allm is guaranteed to eventually
	// start.
	acquirem()

	mp := allocm(pp, fn, id)
	mp.nextp.set(pp)
	mp.sigmask = initSigmask
	if gp := getg(); gp != nil && gp.m != nil && (gp.m.lockedExt != 0 || gp.m.incgo) && GOOS != "plan9" {
		// We're on a locked M or a thread that may have been
		// started by C. The kernel state of this thread may
		// be strange (the user may have locked it for that
		// purpose). We don't want to clone that into another
		// thread. Instead, ask a known-good thread to create
		// the thread for us.
		//
		// This is disabled on Plan 9. See golang.org/issue/22227.
		//
		// TODO: This may be unnecessary on Windows, which
		// doesn't model thread creation off fork.
		lock(&newmHandoff.lock)
		if newmHandoff.haveTemplateThread == 0 {
			throw("on a locked thread with no template thread")
		}
		mp.schedlink = newmHandoff.newm
		newmHandoff.newm.set(mp)
		if newmHandoff.waiting {
			newmHandoff.waiting = false
			notewakeup(&newmHandoff.wake)
		}
		unlock(&newmHandoff.lock)
		// The M has not started yet, but the template thread does not
		// participate in STW, so it will always process queued Ms and
		// it is safe to releasem.
		releasem(getg().m)
		return
	}
	newm1(mp)
	releasem(getg().m)
}

func newm1(mp *m) {
	if iscgo {
		var ts cgothreadstart
		if _cgo_thread_start == nil {
			throw("_cgo_thread_start missing")
		}
		ts.g.set(mp.g0)
		ts.tls = (*uint64)(unsafe.Pointer(&mp.tls[0]))
		ts.fn = unsafe.Pointer(abi.FuncPCABI0(mstart))
		if msanenabled {
			msanwrite(unsafe.Pointer(&ts), unsafe.Sizeof(ts))
		}
		if asanenabled {
			asanwrite(unsafe.Pointer(&ts), unsafe.Sizeof(ts))
		}
		execLock.rlock() // Prevent process clone.
		asmcgocall(_cgo_thread_start, unsafe.Pointer(&ts))
		execLock.runlock()
		return
	}
	execLock.rlock() // Prevent process clone.
	newosproc(mp)
	execLock.runlock()
}

// startTemplateThread starts the template thread if it is not already
// running.
//
// The calling thread must itself be in a known-good state.
func startTemplateThread() {
	if GOARCH == "wasm" { // no threads on wasm yet
		return
	}

	// Disable preemption to guarantee that the template thread will be
	// created before a park once haveTemplateThread is set.
	mp := acquirem()
	if !atomic.Cas(&newmHandoff.haveTemplateThread, 0, 1) {
		releasem(mp)
		return
	}
	newm(templateThread, nil, -1)
	releasem(mp)
}

// templateThread is a thread in a known-good state that exists solely
// to start new threads in known-good states when the calling thread
// may not be in a good state.
//
// Many programs never need this, so templateThread is started lazily
// when we first enter a state that might lead to running on a thread
// in an unknown state.
//
// templateThread runs on an M without a P, so it must not have write
// barriers.
//
//go:nowritebarrierrec
func templateThread() {
	lock(&sched.lock)
	sched.nmsys++
	checkdead()
	unlock(&sched.lock)

	for {
		lock(&newmHandoff.lock)
		for newmHandoff.newm != 0 {
			newm := newmHandoff.newm.ptr()
			newmHandoff.newm = 0
			unlock(&newmHandoff.lock)
			for newm != nil {
				next := newm.schedlink.ptr()
				newm.schedlink = 0
				newm1(newm)
				newm = next
			}
			lock(&newmHandoff.lock)
		}
		newmHandoff.waiting = true
		noteclear(&newmHandoff.wake)
		unlock(&newmHandoff.lock)
		notesleep(&newmHandoff.wake)
	}
}

// Stops execution of the current m until new work is available.
// Returns with acquired P.
func stopm() {
	gp := getg()

	if gp.m.locks != 0 {
		throw("stopm holding locks")
	}
	if gp.m.p != 0 {
		throw("stopm holding p")
	}
	if gp.m.spinning {
		throw("stopm spinning")
	}

	lock(&sched.lock)
	mput(gp.m)
	unlock(&sched.lock)
	mPark()
	acquirep(gp.m.nextp.ptr())
	gp.m.nextp = 0
}

func mspinning() {
	// startm's caller incremented nmspinning. Set the new M's spinning.
	getg().m.spinning = true
}

// Schedules some M to run the p (creates an M if necessary).
// If p==nil, tries to get an idle P, if no idle P's does nothing.
// May run with m.p==nil, so write barriers are not allowed.
// If spinning is set, the caller has incremented nmspinning and must provide a
// P. startm will set m.spinning in the newly started M.
//
// Callers passing a non-nil P must call from a non-preemptible context. See
// comment on acquirem below.
//
// Argument lockheld indicates whether the caller already acquired the
// scheduler lock. Callers holding the lock when making the call must pass
// true. The lock might be temporarily dropped, but will be reacquired before
// returning.
//
// Must not have write barriers because this may be called without a P.
//
//go:nowritebarrierrec
func startm(pp *p, spinning, lockheld bool) {
	// Disable preemption.
	//
	// Every owned P must have an owner that will eventually stop it in the
	// event of a GC stop request. startm takes transient ownership of a P
	// (either from argument or pidleget below) and transfers ownership to
	// a started M, which will be responsible for performing the stop.
	//
	// Preemption must be disabled during this transient ownership,
	// otherwise the P this is running on may enter GC stop while still
	// holding the transient P, leaving that P in limbo and deadlocking the
	// STW.
	//
	// Callers passing a non-nil P must already be in non-preemptible
	// context, otherwise such preemption could occur on function entry to
	// startm. Callers passing a nil P may be preemptible, so we must
	// disable preemption before acquiring a P from pidleget below.
	mp := acquirem()
	if !lockheld {
		lock(&sched.lock)
	}
	if pp == nil {
		if spinning {
			// TODO(prattmic): All remaining calls to this function
			// with _p_ == nil could be cleaned up to find a P
			// before calling startm.
			throw("startm: P required for spinning=true")
		}
		pp, _ = pidleget(0)
		if pp == nil {
			if !lockheld {
				unlock(&sched.lock)
			}
			releasem(mp)
			return
		}
	}
	nmp := mget()
	if nmp == nil {
		// No M is available, we must drop sched.lock and call newm.
		// However, we already own a P to assign to the M.
		//
		// Once sched.lock is released, another G (e.g., in a syscall),
		// could find no idle P while checkdead finds a runnable G but
		// no running M's because this new M hasn't started yet, thus
		// throwing in an apparent deadlock.
		// This apparent deadlock is possible when startm is called
		// from sysmon, which doesn't count as a running M.
		//
		// Avoid this situation by pre-allocating the ID for the new M,
		// thus marking it as 'running' before we drop sched.lock. This
		// new M will eventually run the scheduler to execute any
		// queued G's.
		id := mReserveID()
		unlock(&sched.lock)

		var fn func()
		if spinning {
			// The caller incremented nmspinning, so set m.spinning in the new M.
			fn = mspinning
		}
		newm(fn, pp, id)

		if lockheld {
			lock(&sched.lock)
		}
		// Ownership transfer of pp committed by start in newm.
		// Preemption is now safe.
		releasem(mp)
		return
	}
	if !lockheld {
		unlock(&sched.lock)
	}
	if nmp.spinning {
		throw("startm: m is spinning")
	}
	if nmp.nextp != 0 {
		throw("startm: m has p")
	}
	if spinning && !runqempty(pp) {
		throw("startm: p has runnable gs")
	}
	// The caller incremented nmspinning, so set m.spinning in the new M.
	nmp.spinning = spinning
	nmp.nextp.set(pp)
	notewakeup(&nmp.park)
	// Ownership transfer of pp committed by wakeup. Preemption is now
	// safe.
	releasem(mp)
}

// Hands off P from syscall or locked M.
// Always runs without a P, so write barriers are not allowed.
//
//go:nowritebarrierrec
func handoffp(pp *p) {
	// handoffp must start an M in any situation where
	// findrunnable would return a G to run on pp.

	// if it has local work, start it straight away
	if !runqempty(pp) || sched.runqsize != 0 {
		startm(pp, false, false)
		return
	}
	// if there's trace work to do, start it straight away
	if (traceEnabled() || traceShuttingDown()) && traceReaderAvailable() != nil {
		startm(pp, false, false)
		return
	}
	// if it has GC work, start it straight away
	if gcBlackenEnabled != 0 && gcMarkWorkAvailable(pp) {
		startm(pp, false, false)
		return
	}
	// no local work, check that there are no spinning/idle M's,
	// otherwise our help is not required
	if sched.nmspinning.Load()+sched.npidle.Load() == 0 && sched.nmspinning.CompareAndSwap(0, 1) { // TODO: fast atomic
		sched.needspinning.Store(0)
		startm(pp, true, false)
		return
	}
	lock(&sched.lock)
	if sched.gcwaiting.Load() {
		pp.status = _Pgcstop
		sched.stopwait--
		if sched.stopwait == 0 {
			notewakeup(&sched.stopnote)
		}
		unlock(&sched.lock)
		return
	}
	if pp.runSafePointFn != 0 && atomic.Cas(&pp.runSafePointFn, 1, 0) {
		sched.safePointFn(pp)
		sched.safePointWait--
		if sched.safePointWait == 0 {
			notewakeup(&sched.safePointNote)
		}
	}
	if sched.runqsize != 0 {
		unlock(&sched.lock)
		startm(pp, false, false)
		return
	}
	// If this is the last running P and nobody is polling network,
	// need to wakeup another M to poll network.
	if sched.npidle.Load() == gomaxprocs-1 && sched.lastpoll.Load() != 0 {
		unlock(&sched.lock)
		startm(pp, false, false)
		return
	}

	// The scheduler lock cannot be held when calling wakeNetPoller below
	// because wakeNetPoller may call wakep which may call startm.
	when := nobarrierWakeTime(pp)
	pidleput(pp, 0)
	unlock(&sched.lock)

	if when != 0 {
		wakeNetPoller(when)
	}
}

// Tries to add one more P to execute G's.
// Called when a G is made runnable (newproc, ready).
// Must be called with a P.
func wakep() {
	// Be conservative about spinning threads, only start one if none exist
	// already.
	if sched.nmspinning.Load() != 0 || !sched.nmspinning.CompareAndSwap(0, 1) {
		return
	}

	// Disable preemption until ownership of pp transfers to the next M in
	// startm. Otherwise preemption here would leave pp stuck waiting to
	// enter _Pgcstop.
	//
	// See preemption comment on acquirem in startm for more details.
	mp := acquirem()

	var pp *p
	lock(&sched.lock)
	pp, _ = pidlegetSpinning(0)
	if pp == nil {
		if sched.nmspinning.Add(-1) < 0 {
			throw("wakep: negative nmspinning")
		}
		unlock(&sched.lock)
		releasem(mp)
		return
	}
	// Since we always have a P, the race in the "No M is available"
	// comment in startm doesn't apply during the small window between the
	// unlock here and lock in startm. A checkdead in between will always
	// see at least one running M (ours).
	unlock(&sched.lock)

	startm(pp, true, false)

	releasem(mp)
}

// Stops execution of the current m that is locked to a g until the g is runnable again.
// Returns with acquired P.
func stoplockedm() {
	gp := getg()

	if gp.m.lockedg == 0 || gp.m.lockedg.ptr().lockedm.ptr() != gp.m {
		throw("stoplockedm: inconsistent locking")
	}
	if gp.m.p != 0 {
		// Schedule another M to run this p.
		pp := releasep()
		handoffp(pp)
	}
	incidlelocked(1)
	// Wait until another thread schedules lockedg again.
	mPark()
	status := readgstatus(gp.m.lockedg.ptr())
	if status&^_Gscan != _Grunnable {
		print("runtime:stoplockedm: lockedg (atomicstatus=", status, ") is not Grunnable or Gscanrunnable\n")
		dumpgstatus(gp.m.lockedg.ptr())
		throw("stoplockedm: not runnable")
	}
	acquirep(gp.m.nextp.ptr())
	gp.m.nextp = 0
}

// Schedules the locked m to run the locked gp.
// May run during STW, so write barriers are not allowed.
//
//go:nowritebarrierrec
func startlockedm(gp *g) {
	mp := gp.lockedm.ptr()
	if mp == getg().m {
		throw("startlockedm: locked to me")
	}
	if mp.nextp != 0 {
		throw("startlockedm: m has p")
	}
	// directly handoff current P to the locked m
	incidlelocked(-1)
	pp := releasep()
	mp.nextp.set(pp)
	notewakeup(&mp.park)
	stopm()
}

// Stops the current m for stopTheWorld.
// Returns when the world is restarted.
func gcstopm() {
	gp := getg()

	if !sched.gcwaiting.Load() {
		throw("gcstopm: not waiting for gc")
	}
	if gp.m.spinning {
		gp.m.spinning = false
		// OK to just drop nmspinning here,
		// startTheWorld will unpark threads as necessary.
		if sched.nmspinning.Add(-1) < 0 {
			throw("gcstopm: negative nmspinning")
		}
	}
	pp := releasep()
	lock(&sched.lock)
	pp.status = _Pgcstop
	sched.stopwait--
	if sched.stopwait == 0 {
		notewakeup(&sched.stopnote)
	}
	unlock(&sched.lock)
	stopm()
}

// Schedules gp to run on the current M.
// If inheritTime is true, gp inherits the remaining time in the
// current time slice. Otherwise, it starts a new time slice.
// Never returns.
//
// Write barriers are allowed because this is called immediately after
// acquiring a P in several places.
//
//go:yeswritebarrierrec
func execute(gp *g, inheritTime bool) {
	mp := getg().m

	if goroutineProfile.active {
		// Make sure that gp has had its stack written out to the goroutine
		// profile, exactly as it was when the goroutine profiler first stopped
		// the world.
		tryRecordGoroutineProfile(gp, osyield)
	}

	// Assign gp.m before entering _Grunning so running Gs have an
	// M.
	mp.curg = gp
	gp.m = mp
	casgstatus(gp, _Grunnable, _Grunning)
	gp.waitsince = 0
	gp.preempt = false
	gp.stackguard0 = gp.stack.lo + stackGuard
	if !inheritTime {
		mp.p.ptr().schedtick++
	}

	// Check whether the profiler needs to be turned on or off.
	hz := sched.profilehz
	if mp.profilehz != hz {
		setThreadCPUProfiler(hz)
	}

	trace := traceAcquire()
	if trace.ok() {
		// GoSysExit has to happen when we have a P, but before GoStart.
		// So we emit it here.
		if !goexperiment.ExecTracer2 && gp.syscallsp != 0 {
			trace.GoSysExit(true)
		}
		trace.GoStart()
		traceRelease(trace)
	}

	gogo(&gp.sched)
}

// Finds a runnable goroutine to execute.
// Tries to steal from other P's, get g from local or global queue, poll network.
// tryWakeP indicates that the returned goroutine is not normal (GC worker, trace
// reader) so the caller should try to wake a P.
func findRunnable() (gp *g, inheritTime, tryWakeP bool) {
	mp := getg().m

	// The conditions here and in handoffp must agree: if
	// findrunnable would return a G to run, handoffp must start
	// an M.

top:
	pp := mp.p.ptr()
	if sched.gcwaiting.Load() {
		gcstopm()
		goto top
	}
	if pp.runSafePointFn != 0 {
		runSafePointFn()
	}

	// now and pollUntil are saved for work stealing later,
	// which may steal timers. It's important that between now
	// and then, nothing blocks, so these numbers remain mostly
	// relevant.
	now, pollUntil, _ := checkTimers(pp, 0)

	// Try to schedule the trace reader.
	if traceEnabled() || traceShuttingDown() {
		gp := traceReader()
		if gp != nil {
			trace := traceAcquire()
			casgstatus(gp, _Gwaiting, _Grunnable)
			if trace.ok() {
				trace.GoUnpark(gp, 0)
				traceRelease(trace)
			}
			return gp, false, true
		}
	}

	// Try to schedule a GC worker.
	if gcBlackenEnabled != 0 {
		gp, tnow := gcController.findRunnableGCWorker(pp, now)
		if gp != nil {
			return gp, false, true
		}
		now = tnow
	}

	// Check the global runnable queue once in a while to ensure fairness.
	// Otherwise two goroutines can completely occupy the local runqueue
	// by constantly respawning each other.
	if pp.schedtick%61 == 0 && sched.runqsize > 0 {
		lock(&sched.lock)
		gp := globrunqget(pp, 1)
		unlock(&sched.lock)
		if gp != nil {
			return gp, false, false
		}
	}

	// Wake up the finalizer G.
	if fingStatus.Load()&(fingWait|fingWake) == fingWait|fingWake {
		if gp := wakefing(); gp != nil {
			ready(gp, 0, true)
		}
	}
	if *cgo_yield != nil {
		asmcgocall(*cgo_yield, nil)
	}

	// local runq
	if gp, inheritTime := runqget(pp); gp != nil {
		return gp, inheritTime, false
	}

	// global runq
	if sched.runqsize != 0 {
		lock(&sched.lock)
		gp := globrunqget(pp, 0)
		unlock(&sched.lock)
		if gp != nil {
			return gp, false, false
		}
	}

	// Poll network.
	// This netpoll is only an optimization before we resort to stealing.
	// We can safely skip it if there are no waiters or a thread is blocked
	// in netpoll already. If there is any kind of logical race with that
	// blocked thread (e.g. it has already returned from netpoll, but does
	// not set lastpoll yet), this thread will do blocking netpoll below
	// anyway.
	if netpollinited() && netpollAnyWaiters() && sched.lastpoll.Load() != 0 {
		if list, delta := netpoll(0); !list.empty() { // non-blocking
			gp := list.pop()
			injectglist(&list)
			netpollAdjustWaiters(delta)
			trace := traceAcquire()
			casgstatus(gp, _Gwaiting, _Grunnable)
			if trace.ok() {
				trace.GoUnpark(gp, 0)
				traceRelease(trace)
			}
			return gp, false, false
		}
	}

	// Spinning Ms: steal work from other Ps.
	//
	// Limit the number of spinning Ms to half the number of busy Ps.
	// This is necessary to prevent excessive CPU consumption when
	// GOMAXPROCS>>1 but the program parallelism is low.
	if mp.spinning || 2*sched.nmspinning.Load() < gomaxprocs-sched.npidle.Load() {
		if !mp.spinning {
			mp.becomeSpinning()
		}

		gp, inheritTime, tnow, w, newWork := stealWork(now)
		if gp != nil {
			// Successfully stole.
			return gp, inheritTime, false
		}
		if newWork {
			// There may be new timer or GC work; restart to
			// discover.
			goto top
		}

		now = tnow
		if w != 0 && (pollUntil == 0 || w < pollUntil) {
			// Earlier timer to wait for.
			pollUntil = w
		}
	}

	// We have nothing to do.
	//
	// If we're in the GC mark phase, can safely scan and blacken objects,
	// and have work to do, run idle-time marking rather than give up the P.
	if gcBlackenEnabled != 0 && gcMarkWorkAvailable(pp) && gcController.addIdleMarkWorker() {
		node := (*gcBgMarkWorkerNode)(gcBgMarkWorkerPool.pop())
		if node != nil {
			pp.gcMarkWorkerMode = gcMarkWorkerIdleMode
			gp := node.gp.ptr()

			trace := traceAcquire()
			casgstatus(gp, _Gwaiting, _Grunnable)
			if trace.ok() {
				trace.GoUnpark(gp, 0)
				traceRelease(trace)
			}
			return gp, false, false
		}
		gcController.removeIdleMarkWorker()
	}

	// wasm only:
	// If a callback returned and no other goroutine is awake,
	// then wake event handler goroutine which pauses execution
	// until a callback was triggered.
	gp, otherReady := beforeIdle(now, pollUntil)
	if gp != nil {
		trace := traceAcquire()
		casgstatus(gp, _Gwaiting, _Grunnable)
		if trace.ok() {
			trace.GoUnpark(gp, 0)
			traceRelease(trace)
		}
		return gp, false, false
	}
	if otherReady {
		goto top
	}

	// Before we drop our P, make a snapshot of the allp slice,
	// which can change underfoot once we no longer block
	// safe-points. We don't need to snapshot the contents because
	// everything up to cap(allp) is immutable.
	allpSnapshot := allp
	// Also snapshot masks. Value changes are OK, but we can't allow
	// len to change out from under us.
	idlepMaskSnapshot := idlepMask
	timerpMaskSnapshot := timerpMask

	// return P and block
	lock(&sched.lock)
	if sched.gcwaiting.Load() || pp.runSafePointFn != 0 {
		unlock(&sched.lock)
		goto top
	}
	if sched.runqsize != 0 {
		gp := globrunqget(pp, 0)
		unlock(&sched.lock)
		return gp, false, false
	}
	if !mp.spinning && sched.needspinning.Load() == 1 {
		// See "Delicate dance" comment below.
		mp.becomeSpinning()
		unlock(&sched.lock)
		goto top
	}
	if releasep() != pp {
		throw("findrunnable: wrong p")
	}
	now = pidleput(pp, now)
	unlock(&sched.lock)

	// Delicate dance: thread transitions from spinning to non-spinning
	// state, potentially concurrently with submission of new work. We must
	// drop nmspinning first and then check all sources again (with
	// #StoreLoad memory barrier in between). If we do it the other way
	// around, another thread can submit work after we've checked all
	// sources but before we drop nmspinning; as a result nobody will
	// unpark a thread to run the work.
	//
	// This applies to the following sources of work:
	//
	// * Goroutines added to the global or a per-P run queue.
	// * New/modified-earlier timers on a per-P timer heap.
	// * Idle-priority GC work (barring golang.org/issue/19112).
	//
	// If we discover new work below, we need to restore m.spinning as a
	// signal for resetspinning to unpark a new worker thread (because
	// there can be more than one starving goroutine).
	//
	// However, if after discovering new work we also observe no idle Ps
	// (either here or in resetspinning), we have a problem. We may be
	// racing with a non-spinning M in the block above, having found no
	// work and preparing to release its P and park. Allowing that P to go
	// idle will result in loss of work conservation (idle P while there is
	// runnable work). This could result in complete deadlock in the
	// unlikely event that we discover new work (from netpoll) right as we
	// are racing with _all_ other Ps going idle.
	//
	// We use sched.needspinning to synchronize with non-spinning Ms going
	// idle. If needspinning is set when they are about to drop their P,
	// they abort the drop and instead become a new spinning M on our
	// behalf. If we are not racing and the system is truly fully loaded
	// then no spinning threads are required, and the next thread to
	// naturally become spinning will clear the flag.
	//
	// Also see "Worker thread parking/unparking" comment at the top of the
	// file.
	wasSpinning := mp.spinning
	if mp.spinning {
		mp.spinning = false
		if sched.nmspinning.Add(-1) < 0 {
			throw("findrunnable: negative nmspinning")
		}

		// Note the for correctness, only the last M transitioning from
		// spinning to non-spinning must perform these rechecks to
		// ensure no missed work. However, the runtime has some cases
		// of transient increments of nmspinning that are decremented
		// without going through this path, so we must be conservative
		// and perform the check on all spinning Ms.
		//
		// See https://go.dev/issue/43997.

		// Check global and P runqueues again.

		lock(&sched.lock)
		if sched.runqsize != 0 {
			pp, _ := pidlegetSpinning(0)
			if pp != nil {
				gp := globrunqget(pp, 0)
				if gp == nil {
					throw("global runq empty with non-zero runqsize")
				}
				unlock(&sched.lock)
				acquirep(pp)
				mp.becomeSpinning()
				return gp, false, false
			}
		}
		unlock(&sched.lock)

		pp := checkRunqsNoP(allpSnapshot, idlepMaskSnapshot)
		if pp != nil {
			acquirep(pp)
			mp.becomeSpinning()
			goto top
		}

		// Check for idle-priority GC work again.
		pp, gp := checkIdleGCNoP()
		if pp != nil {
			acquirep(pp)
			mp.becomeSpinning()

			// Run the idle worker.
			pp.gcMarkWorkerMode = gcMarkWorkerIdleMode
			trace := traceAcquire()
			casgstatus(gp, _Gwaiting, _Grunnable)
			if trace.ok() {
				trace.GoUnpark(gp, 0)
				traceRelease(trace)
			}
			return gp, false, false
		}

		// Finally, check for timer creation or expiry concurrently with
		// transitioning from spinning to non-spinning.
		//
		// Note that we cannot use checkTimers here because it calls
		// adjusttimers which may need to allocate memory, and that isn't
		// allowed when we don't have an active P.
		pollUntil = checkTimersNoP(allpSnapshot, timerpMaskSnapshot, pollUntil)
	}

	// Poll network until next timer.
	if netpollinited() && (netpollAnyWaiters() || pollUntil != 0) && sched.lastpoll.Swap(0) != 0 {
		sched.pollUntil.Store(pollUntil)
		if mp.p != 0 {
			throw("findrunnable: netpoll with p")
		}
		if mp.spinning {
			throw("findrunnable: netpoll with spinning")
		}
		delay := int64(-1)
		if pollUntil != 0 {
			if now == 0 {
				now = nanotime()
			}
			delay = pollUntil - now
			if delay < 0 {
				delay = 0
			}
		}
		if faketime != 0 {
			// When using fake time, just poll.
			delay = 0
		}
		list, delta := netpoll(delay) // block until new work is available
		// Refresh now again, after potentially blocking.
		now = nanotime()
		sched.pollUntil.Store(0)
		sched.lastpoll.Store(now)
		if faketime != 0 && list.empty() {
			// Using fake time and nothing is ready; stop M.
			// When all M's stop, checkdead will call timejump.
			stopm()
			goto top
		}
		lock(&sched.lock)
		pp, _ := pidleget(now)
		unlock(&sched.lock)
		if pp == nil {
			injectglist(&list)
			netpollAdjustWaiters(delta)
		} else {
			acquirep(pp)
			if !list.empty() {
				gp := list.pop()
				injectglist(&list)
				netpollAdjustWaiters(delta)
				trace := traceAcquire()
				casgstatus(gp, _Gwaiting, _Grunnable)
				if trace.ok() {
					trace.GoUnpark(gp, 0)
					traceRelease(trace)
				}
				return gp, false, false
			}
			if wasSpinning {
				mp.becomeSpinning()
			}
			goto top
		}
	} else if pollUntil != 0 && netpollinited() {
		pollerPollUntil := sched.pollUntil.Load()
		if pollerPollUntil == 0 || pollerPollUntil > pollUntil {
			netpollBreak()
		}
	}
	stopm()
	goto top
}

// pollWork reports whether there is non-background work this P could
// be doing. This is a fairly lightweight check to be used for
// background work loops, like idle GC. It checks a subset of the
// conditions checked by the actual scheduler.
func pollWork() bool {
	if sched.runqsize != 0 {
		return true
	}
	p := getg().m.p.ptr()
	if !runqempty(p) {
		return true
	}
	if netpollinited() && netpollAnyWaiters() && sched.lastpoll.Load() != 0 {
		if list, delta := netpoll(0); !list.empty() {
			injectglist(&list)
			netpollAdjustWaiters(delta)
			return true
		}
	}
	return false
}

// stealWork attempts to steal a runnable goroutine or timer from any P.
//
// If newWork is true, new work may have been readied.
//
// If now is not 0 it is the current time. stealWork returns the passed time or
// the current time if now was passed as 0.
func stealWork(now int64) (gp *g, inheritTime bool, rnow, pollUntil int64, newWork bool) {
	pp := getg().m.p.ptr()

	ranTimer := false

	const stealTries = 4
	for i := 0; i < stealTries; i++ {
		stealTimersOrRunNextG := i == stealTries-1

		for enum := stealOrder.start(fastrand()); !enum.done(); enum.next() {
			if sched.gcwaiting.Load() {
				// GC work may be available.
				return nil, false, now, pollUntil, true
			}
			p2 := allp[enum.position()]
			if pp == p2 {
				continue
			}

			// Steal timers from p2. This call to checkTimers is the only place
			// where we might hold a lock on a different P's timers. We do this
			// once on the last pass before checking runnext because stealing
			// from the other P's runnext should be the last resort, so if there
			// are timers to steal do that first.
			//
			// We only check timers on one of the stealing iterations because
			// the time stored in now doesn't change in this loop and checking
			// the timers for each P more than once with the same value of now
			// is probably a waste of time.
			//
			// timerpMask tells us whether the P may have timers at all. If it
			// can't, no need to check at all.
			if stealTimersOrRunNextG && timerpMask.read(enum.position()) {
				tnow, w, ran := checkTimers(p2, now)
				now = tnow
				if w != 0 && (pollUntil == 0 || w < pollUntil) {
					pollUntil = w
				}
				if ran {
					// Running the timers may have
					// made an arbitrary number of G's
					// ready and added them to this P's
					// local run queue. That invalidates
					// the assumption of runqsteal
					// that it always has room to add
					// stolen G's. So check now if there
					// is a local G to run.
					if gp, inheritTime := runqget(pp); gp != nil {
						return gp, inheritTime, now, pollUntil, ranTimer
					}
					ranTimer = true
				}
			}

			// Don't bother to attempt to steal if p2 is idle.
			if !idlepMask.read(enum.position()) {
				if gp := runqsteal(pp, p2, stealTimersOrRunNextG); gp != nil {
					return gp, false, now, pollUntil, ranTimer
				}
			}
		}
	}

	// No goroutines found to steal. Regardless, running a timer may have
	// made some goroutine ready that we missed. Indicate the next timer to
	// wait for.
	return nil, false, now, pollUntil, ranTimer
}

// Check all Ps for a runnable G to steal.
//
// On entry we have no P. If a G is available to steal and a P is available,
// the P is returned which the caller should acquire and attempt to steal the
// work to.
func checkRunqsNoP(allpSnapshot []*p, idlepMaskSnapshot pMask) *p {
	for id, p2 := range allpSnapshot {
		if !idlepMaskSnapshot.read(uint32(id)) && !runqempty(p2) {
			lock(&sched.lock)
			pp, _ := pidlegetSpinning(0)
			if pp == nil {
				// Can't get a P, don't bother checking remaining Ps.
				unlock(&sched.lock)
				return nil
			}
			unlock(&sched.lock)
			return pp
		}
	}

	// No work available.
	return nil
}

// Check all Ps for a timer expiring sooner than pollUntil.
//
// Returns updated pollUntil value.
func checkTimersNoP(allpSnapshot []*p, timerpMaskSnapshot pMask, pollUntil int64) int64 {
	for id, p2 := range allpSnapshot {
		if timerpMaskSnapshot.read(uint32(id)) {
			w := nobarrierWakeTime(p2)
			if w != 0 && (pollUntil == 0 || w < pollUntil) {
				pollUntil = w
			}
		}
	}

	return pollUntil
}

// Check for idle-priority GC, without a P on entry.
//
// If some GC work, a P, and a worker G are all available, the P and G will be
// returned. The returned P has not been wired yet.
func checkIdleGCNoP() (*p, *g) {
	// N.B. Since we have no P, gcBlackenEnabled may change at any time; we
	// must check again after acquiring a P. As an optimization, we also check
	// if an idle mark worker is needed at all. This is OK here, because if we
	// observe that one isn't needed, at least one is currently running. Even if
	// it stops running, its own journey into the scheduler should schedule it
	// again, if need be (at which point, this check will pass, if relevant).
	if atomic.Load(&gcBlackenEnabled) == 0 || !gcController.needIdleMarkWorker() {
		return nil, nil
	}
	if !gcMarkWorkAvailable(nil) {
		return nil, nil
	}

	// Work is available; we can start an idle GC worker only if there is
	// an available P and available worker G.
	//
	// We can attempt to acquire these in either order, though both have
	// synchronization concerns (see below). Workers are almost always
	// available (see comment in findRunnableGCWorker for the one case
	// there may be none). Since we're slightly less likely to find a P,
	// check for that first.
	//
	// Synchronization: note that we must hold sched.lock until we are
	// committed to keeping it. Otherwise we cannot put the unnecessary P
	// back in sched.pidle without performing the full set of idle
	// transition checks.
	//
	// If we were to check gcBgMarkWorkerPool first, we must somehow handle
	// the assumption in gcControllerState.findRunnableGCWorker that an
	// empty gcBgMarkWorkerPool is only possible if gcMarkDone is running.
	lock(&sched.lock)
	pp, now := pidlegetSpinning(0)
	if pp == nil {
		unlock(&sched.lock)
		return nil, nil
	}

	// Now that we own a P, gcBlackenEnabled can't change (as it requires STW).
	if gcBlackenEnabled == 0 || !gcController.addIdleMarkWorker() {
		pidleput(pp, now)
		unlock(&sched.lock)
		return nil, nil
	}

	node := (*gcBgMarkWorkerNode)(gcBgMarkWorkerPool.pop())
	if node == nil {
		pidleput(pp, now)
		unlock(&sched.lock)
		gcController.removeIdleMarkWorker()
		return nil, nil
	}

	unlock(&sched.lock)

	return pp, node.gp.ptr()
}

// wakeNetPoller wakes up the thread sleeping in the network poller if it isn't
// going to wake up before the when argument; or it wakes an idle P to service
// timers and the network poller if there isn't one already.
func wakeNetPoller(when int64) {
	if sched.lastpoll.Load() == 0 {
		// In findrunnable we ensure that when polling the pollUntil
		// field is either zero or the time to which the current
		// poll is expected to run. This can have a spurious wakeup
		// but should never miss a wakeup.
		pollerPollUntil := sched.pollUntil.Load()
		if pollerPollUntil == 0 || pollerPollUntil > when {
			netpollBreak()
		}
	} else {
		// There are no threads in the network poller, try to get
		// one there so it can handle new timers.
		if GOOS != "plan9" { // Temporary workaround - see issue #42303.
			wakep()
		}
	}
}

func resetspinning() {
	gp := getg()
	if !gp.m.spinning {
		throw("resetspinning: not a spinning m")
	}
	gp.m.spinning = false
	nmspinning := sched.nmspinning.Add(-1)
	if nmspinning < 0 {
		throw("findrunnable: negative nmspinning")
	}
	// M wakeup policy is deliberately somewhat conservative, so check if we
	// need to wakeup another P here. See "Worker thread parking/unparking"
	// comment at the top of the file for details.
	wakep()
}

// injectglist adds each runnable G on the list to some run queue,
// and clears glist. If there is no current P, they are added to the
// global queue, and up to npidle M's are started to run them.
// Otherwise, for each idle P, this adds a G to the global queue
// and starts an M. Any remaining G's are added to the current P's
// local run queue.
// This may temporarily acquire sched.lock.
// Can run concurrently with GC.
func injectglist(glist *gList) {
	if glist.empty() {
		return
	}
	trace := traceAcquire()
	if trace.ok() {
		for gp := glist.head.ptr(); gp != nil; gp = gp.schedlink.ptr() {
			trace.GoUnpark(gp, 0)
		}
		traceRelease(trace)
	}

	// Mark all the goroutines as runnable before we put them
	// on the run queues.
	head := glist.head.ptr()
	var tail *g
	qsize := 0
	for gp := head; gp != nil; gp = gp.schedlink.ptr() {
		tail = gp
		qsize++
		casgstatus(gp, _Gwaiting, _Grunnable)
	}

	// Turn the gList into a gQueue.
	var q gQueue
	q.head.set(head)
	q.tail.set(tail)
	*glist = gList{}

	startIdle := func(n int) {
		for i := 0; i < n; i++ {
			mp := acquirem() // See comment in startm.
			lock(&sched.lock)

			pp, _ := pidlegetSpinning(0)
			if pp == nil {
				unlock(&sched.lock)
				releasem(mp)
				break
			}

			startm(pp, false, true)
			unlock(&sched.lock)
			releasem(mp)
		}
	}

	pp := getg().m.p.ptr()
	if pp == nil {
		lock(&sched.lock)
		globrunqputbatch(&q, int32(qsize))
		unlock(&sched.lock)
		startIdle(qsize)
		return
	}

	npidle := int(sched.npidle.Load())
	var globq gQueue
	var n int
	for n = 0; n < npidle && !q.empty(); n++ {
		g := q.pop()
		globq.pushBack(g)
	}
	if n > 0 {
		lock(&sched.lock)
		globrunqputbatch(&globq, int32(n))
		unlock(&sched.lock)
		startIdle(n)
		qsize -= n
	}

	if !q.empty() {
		runqputbatch(pp, &q, qsize)
	}
}

// One round of scheduler: find a runnable goroutine and execute it.
// Never returns.
func schedule() {
	mp := getg().m

	if mp.locks != 0 {
		throw("schedule: holding locks")
	}

	if mp.lockedg != 0 {
		stoplockedm()
		execute(mp.lockedg.ptr(), false) // Never returns.
	}

	// We should not schedule away from a g that is executing a cgo call,
	// since the cgo call is using the m's g0 stack.
	if mp.incgo {
		throw("schedule: in cgo")
	}

top:
	pp := mp.p.ptr()
	pp.preempt = false

	// Safety check: if we are spinning, the run queue should be empty.
	// Check this before calling checkTimers, as that might call
	// goready to put a ready goroutine on the local run queue.
	if mp.spinning && (pp.runnext != 0 || pp.runqhead != pp.runqtail) {
		throw("schedule: spinning with local work")
	}

	gp, inheritTime, tryWakeP := findRunnable() // blocks until work is available

	if debug.dontfreezetheworld > 0 && freezing.Load() {
		// See comment in freezetheworld. We don't want to perturb
		// scheduler state, so we didn't gcstopm in findRunnable, but
		// also don't want to allow new goroutines to run.
		//
		// Deadlock here rather than in the findRunnable loop so if
		// findRunnable is stuck in a loop we don't perturb that
		// either.
		lock(&deadlock)
		lock(&deadlock)
	}

	// This thread is going to run a goroutine and is not spinning anymore,
	// so if it was marked as spinning we need to reset it now and potentially
	// start a new spinning M.
	if mp.spinning {
		resetspinning()
	}

	if sched.disable.user && !schedEnabled(gp) {
		// Scheduling of this goroutine is disabled. Put it on
		// the list of pending runnable goroutines for when we
		// re-enable user scheduling and look again.
		lock(&sched.lock)
		if schedEnabled(gp) {
			// Something re-enabled scheduling while we
			// were acquiring the lock.
			unlock(&sched.lock)
		} else {
			sched.disable.runnable.pushBack(gp)
			sched.disable.n++
			unlock(&sched.lock)
			goto top
		}
	}

	// If about to schedule a not-normal goroutine (a GCworker or tracereader),
	// wake a P if there is one.
	if tryWakeP {
		wakep()
	}
	if gp.lockedm != 0 {
		// Hands off own p to the locked m,
		// then blocks waiting for a new p.
		startlockedm(gp)
		goto top
	}

	execute(gp, inheritTime)
}

// dropg removes the association between m and the current goroutine m->curg (gp for short).
// Typically a caller sets gp's status away from Grunning and then
// immediately calls dropg to finish the job. The caller is also responsible
// for arranging that gp will be restarted using ready at an
// appropriate time. After calling dropg and arranging for gp to be
// readied later, the caller can do other work but eventually should
// call schedule to restart the scheduling of goroutines on this m.
func dropg() {
	gp := getg()

	setMNoWB(&gp.m.curg.m, nil)
	setGNoWB(&gp.m.curg, nil)
}

// checkTimers runs any timers for the P that are ready.
// If now is not 0 it is the current time.
// It returns the passed time or the current time if now was passed as 0.
// and the time when the next timer should run or 0 if there is no next timer,
// and reports whether it ran any timers.
// If the time when the next timer should run is not 0,
// it is always larger than the returned time.
// We pass now in and out to avoid extra calls of nanotime.
//
//go:yeswritebarrierrec
func checkTimers(pp *p, now int64) (rnow, pollUntil int64, ran bool) {
	// If it's not yet time for the first timer, or the first adjusted
	// timer, then there is nothing to do.
	next := pp.timer0When.Load()
	nextAdj := pp.timerModifiedEarliest.Load()
	if next == 0 || (nextAdj != 0 && nextAdj < next) {
		next = nextAdj
	}

	if next == 0 {
		// No timers to run or adjust.
		return now, 0, false
	}

	if now == 0 {
		now = nanotime()
	}
	if now < next {
		// Next timer is not ready to run, but keep going
		// if we would clear deleted timers.
		// This corresponds to the condition below where
		// we decide whether to call clearDeletedTimers.
		if pp != getg().m.p.ptr() || int(pp.deletedTimers.Load()) <= int(pp.numTimers.Load()/4) {
			return now, next, false
		}
	}

	lock(&pp.timersLock)

	if len(pp.timers) > 0 {
		adjusttimers(pp, now)
		for len(pp.timers) > 0 {
			// Note that runtimer may temporarily unlock
			// pp.timersLock.
			if tw := runtimer(pp, now); tw != 0 {
				if tw > 0 {
					pollUntil = tw
				}
				break
			}
			ran = true
		}
	}

	// If this is the local P, and there are a lot of deleted timers,
	// clear them out. We only do this for the local P to reduce
	// lock contention on timersLock.
	if pp == getg().m.p.ptr() && int(pp.deletedTimers.Load()) > len(pp.timers)/4 {
		clearDeletedTimers(pp)
	}

	unlock(&pp.timersLock)

	return now, pollUntil, ran
}

func parkunlock_c(gp *g, lock unsafe.Pointer) bool {
	unlock((*mutex)(lock))
	return true
}

// park continuation on g0.
func park_m(gp *g) {
	mp := getg().m

	trace := traceAcquire()

	// N.B. Not using casGToWaiting here because the waitreason is
	// set by park_m's caller.
	casgstatus(gp, _Grunning, _Gwaiting)
	if trace.ok() {
		trace.GoPark(mp.waitTraceBlockReason, mp.waitTraceSkip)
		traceRelease(trace)
	}

	dropg()

	if fn := mp.waitunlockf; fn != nil {
		ok := fn(gp, mp.waitlock)
		mp.waitunlockf = nil
		mp.waitlock = nil
		if !ok {
			trace := traceAcquire()
			casgstatus(gp, _Gwaiting, _Grunnable)
			if trace.ok() {
				trace.GoUnpark(gp, 2)
				traceRelease(trace)
			}
			execute(gp, true) // Schedule it back, never returns.
		}
	}
	schedule()
}

func goschedImpl(gp *g, preempted bool) {
	trace := traceAcquire()
	status := readgstatus(gp)
	if status&^_Gscan != _Grunning {
		dumpgstatus(gp)
		throw("bad g status")
	}
	casgstatus(gp, _Grunning, _Grunnable)
	if trace.ok() {
		if preempted {
			trace.GoPreempt()
		} else {
			trace.GoSched()
		}
		traceRelease(trace)
	}

	dropg()
	lock(&sched.lock)
	globrunqput(gp)
	unlock(&sched.lock)

	if mainStarted {
		wakep()
	}

	schedule()
}

// Gosched continuation on g0.
func gosched_m(gp *g) {
	goschedImpl(gp, false)
}

// goschedguarded is a forbidden-states-avoided version of gosched_m.
func goschedguarded_m(gp *g) {
	if !canPreemptM(gp.m) {
		gogo(&gp.sched) // never return
	}
	goschedImpl(gp, false)
}

func gopreempt_m(gp *g) {
	goschedImpl(gp, true)
}

// preemptPark parks gp and puts it in _Gpreempted.
//
//go:systemstack
func preemptPark(gp *g) {
	status := readgstatus(gp)
	if status&^_Gscan != _Grunning {
		dumpgstatus(gp)
		throw("bad g status")
	}

	if gp.asyncSafePoint {
		// Double-check that async preemption does not
		// happen in SPWRITE assembly functions.
		// isAsyncSafePoint must exclude this case.
		f := findfunc(gp.sched.pc)
		if !f.valid() {
			throw("preempt at unknown pc")
		}
		if f.flag&abi.FuncFlagSPWrite != 0 {
			println("runtime: unexpected SPWRITE function", funcname(f), "in async preempt")
			throw("preempt SPWRITE")
		}
	}

	// Transition from _Grunning to _Gscan|_Gpreempted. We can't
	// be in _Grunning when we dropg because then we'd be running
	// without an M, but the moment we're in _Gpreempted,
	// something could claim this G before we've fully cleaned it
	// up. Hence, we set the scan bit to lock down further
	// transitions until we can dropg.
	casGToPreemptScan(gp, _Grunning, _Gscan|_Gpreempted)
	dropg()

	// Be careful about how we trace this next event. The ordering
	// is subtle.
	//
	// The moment we CAS into _Gpreempted, suspendG could CAS to
	// _Gwaiting, do its work, and ready the goroutine. All of
	// this could happen before we even get the chance to emit
	// an event. The end result is that the events could appear
	// out of order, and the tracer generally assumes the scheduler
	// takes care of the ordering between GoPark and GoUnpark.
	//
	// The answer here is simple: emit the event while we still hold
	// the _Gscan bit on the goroutine. We still need to traceAcquire
	// and traceRelease across the CAS because the tracer could be
	// what's calling suspendG in the first place, and we want the
	// CAS and event emission to appear atomic to the tracer.
	trace := traceAcquire()
	if trace.ok() {
		trace.GoPark(traceBlockPreempted, 0)
	}
	casfrom_Gscanstatus(gp, _Gscan|_Gpreempted, _Gpreempted)
	if trace.ok() {
		traceRelease(trace)
	}
	schedule()
}

// goyield is like Gosched, but it:
// - emits a GoPreempt trace event instead of a GoSched trace event
// - puts the current G on the runq of the current P instead of the globrunq
func goyield() {
	checkTimeouts()
	mcall(goyield_m)
}

func goyield_m(gp *g) {
	trace := traceAcquire()
	pp := gp.m.p.ptr()
	casgstatus(gp, _Grunning, _Grunnable)
	if trace.ok() {
		trace.GoPreempt()
		traceRelease(trace)
	}
	dropg()
	runqput(pp, gp, false)
	schedule()
}

// Finishes execution of the current goroutine.
func goexit1() {
	if raceenabled {
		racegoend()
	}
	trace := traceAcquire()
	if trace.ok() {
		trace.GoEnd()
		traceRelease(trace)
	}
	mcall(goexit0)
}

// goexit continuation on g0.
func goexit0(gp *g) {
	mp := getg().m
	pp := mp.p.ptr()

	casgstatus(gp, _Grunning, _Gdead)
	gcController.addScannableStack(pp, -int64(gp.stack.hi-gp.stack.lo))
	if isSystemGoroutine(gp, false) {
		sched.ngsys.Add(-1)
	}
	gp.m = nil
	locked := gp.lockedm != 0
	gp.lockedm = 0
	mp.lockedg = 0
	gp.preemptStop = false
	gp.paniconfault = false
	gp._defer = nil // should be true already but just in case.
	gp._panic = nil // non-nil for Goexit during panic. points at stack-allocated data.
	gp.writebuf = nil
	gp.waitreason = waitReasonZero
	gp.param = nil
	gp.labels = nil
	gp.timer = nil

	if gcBlackenEnabled != 0 && gp.gcAssistBytes > 0 {
		// Flush assist credit to the global pool. This gives
		// better information to pacing if the application is
		// rapidly creating an exiting goroutines.
		assistWorkPerByte := gcController.assistWorkPerByte.Load()
		scanCredit := int64(assistWorkPerByte * float64(gp.gcAssistBytes))
		gcController.bgScanCredit.Add(scanCredit)
		gp.gcAssistBytes = 0
	}

	dropg()

	if GOARCH == "wasm" { // no threads yet on wasm
		gfput(pp, gp)
		schedule() // never returns
	}

	if mp.lockedInt != 0 {
		print("invalid m->lockedInt = ", mp.lockedInt, "\n")
		throw("internal lockOSThread error")
	}
	gfput(pp, gp)
	if locked {
		// The goroutine may have locked this thread because
		// it put it in an unusual kernel state. Kill it
		// rather than returning it to the thread pool.

		// Return to mstart, which will release the P and exit
		// the thread.
		if GOOS != "plan9" { // See golang.org/issue/22227.
			gogo(&mp.g0.sched)
		} else {
			// Clear lockedExt on plan9 since we may end up re-using
			// this thread.
			mp.lockedExt = 0
		}
	}
	schedule()
}

// save updates getg().sched to refer to pc and sp so that a following
// gogo will restore pc and sp.
//
// save must not have write barriers because invoking a write barrier
// can clobber getg().sched.
//
//go:nosplit
//go:nowritebarrierrec
func save(pc, sp uintptr) {
	gp := getg()

	if gp == gp.m.g0 || gp == gp.m.gsignal {
		// m.g0.sched is special and must describe the context
		// for exiting the thread. mstart1 writes to it directly.
		// m.gsignal.sched should not be used at all.
		// This check makes sure save calls do not accidentally
		// run in contexts where they'd write to system g's.
		throw("save on system g not allowed")
	}

	gp.sched.pc = pc
	gp.sched.sp = sp
	gp.sched.lr = 0
	gp.sched.ret = 0
	// We need to ensure ctxt is zero, but can't have a write
	// barrier here. However, it should always already be zero.
	// Assert that.
	if gp.sched.ctxt != nil {
		badctxt()
	}
}

// The goroutine g is about to enter a system call.
// Record that it's not using the cpu anymore.
// This is called only from the go syscall library and cgocall,
// not from the low-level system calls used by the runtime.
//
// Entersyscall cannot split the stack: the save must
// make g->sched refer to the caller's stack segment, because
// entersyscall is going to return immediately after.
//
// Nothing entersyscall calls can split the stack either.
// We cannot safely move the stack during an active call to syscall,
// because we do not know which of the uintptr arguments are
// really pointers (back into the stack).
// In practice, this means that we make the fast path run through
// entersyscall doing no-split things, and the slow path has to use systemstack
// to run bigger things on the system stack.
//
// reentersyscall is the entry point used by cgo callbacks, where explicitly
// saved SP and PC are restored. This is needed when exitsyscall will be called
// from a function further up in the call stack than the parent, as g->syscallsp
// must always point to a valid stack frame. entersyscall below is the normal
// entry point for syscalls, which obtains the SP and PC from the caller.
//
// Syscall tracing (old tracer):
// At the start of a syscall we emit traceGoSysCall to capture the stack trace.
// If the syscall does not block, that is it, we do not emit any other events.
// If the syscall blocks (that is, P is retaken), retaker emits traceGoSysBlock;
// when syscall returns we emit traceGoSysExit and when the goroutine starts running
// (potentially instantly, if exitsyscallfast returns true) we emit traceGoStart.
// To ensure that traceGoSysExit is emitted strictly after traceGoSysBlock,
// we remember current value of syscalltick in m (gp.m.syscalltick = gp.m.p.ptr().syscalltick),
// whoever emits traceGoSysBlock increments p.syscalltick afterwards;
// and we wait for the increment before emitting traceGoSysExit.
// Note that the increment is done even if tracing is not enabled,
// because tracing can be enabled in the middle of syscall. We don't want the wait to hang.
//
//go:nosplit
func reentersyscall(pc, sp uintptr) {
	trace := traceAcquire()
	gp := getg()

	// Disable preemption because during this function g is in Gsyscall status,
	// but can have inconsistent g->sched, do not let GC observe it.
	gp.m.locks++

	// Entersyscall must not call any function that might split/grow the stack.
	// (See details in comment above.)
	// Catch calls that might, by replacing the stack guard with something that
	// will trip any stack check and leaving a flag to tell newstack to die.
	gp.stackguard0 = stackPreempt
	gp.throwsplit = true

	// Leave SP around for GC and traceback.
	save(pc, sp)
	gp.syscallsp = sp
	gp.syscallpc = pc
	casgstatus(gp, _Grunning, _Gsyscall)
	if staticLockRanking {
		// When doing static lock ranking casgstatus can call
		// systemstack which clobbers g.sched.
		save(pc, sp)
	}
	if gp.syscallsp < gp.stack.lo || gp.stack.hi < gp.syscallsp {
		systemstack(func() {
			print("entersyscall inconsistent ", hex(gp.syscallsp), " [", hex(gp.stack.lo), ",", hex(gp.stack.hi), "]\n")
			throw("entersyscall")
		})
	}

	if trace.ok() {
		systemstack(func() {
			trace.GoSysCall()
			traceRelease(trace)
		})
		// systemstack itself clobbers g.sched.{pc,sp} and we might
		// need them later when the G is genuinely blocked in a
		// syscall
		save(pc, sp)
	}

	if sched.sysmonwait.Load() {
		systemstack(entersyscall_sysmon)
		save(pc, sp)
	}

	if gp.m.p.ptr().runSafePointFn != 0 {
		// runSafePointFn may stack split if run on this stack
		systemstack(runSafePointFn)
		save(pc, sp)
	}

	gp.m.syscalltick = gp.m.p.ptr().syscalltick
	pp := gp.m.p.ptr()
	pp.m = 0
	gp.m.oldp.set(pp)
	gp.m.p = 0
	atomic.Store(&pp.status, _Psyscall)
	if sched.gcwaiting.Load() {
		systemstack(entersyscall_gcwait)
		save(pc, sp)
	}

	gp.m.locks--
}

// Standard syscall entry used by the go syscall library and normal cgo calls.
//
// This is exported via linkname to assembly in the syscall package and x/sys.
//
//go:nosplit
//go:linkname entersyscall
func entersyscall() {
	reentersyscall(getcallerpc(), getcallersp())
}

func entersyscall_sysmon() {
	lock(&sched.lock)
	if sched.sysmonwait.Load() {
		sched.sysmonwait.Store(false)
		notewakeup(&sched.sysmonnote)
	}
	unlock(&sched.lock)
}

func entersyscall_gcwait() {
	gp := getg()
	pp := gp.m.oldp.ptr()

	lock(&sched.lock)
	if sched.stopwait > 0 && atomic.Cas(&pp.status, _Psyscall, _Pgcstop) {
		trace := traceAcquire()
		if trace.ok() {
			if goexperiment.ExecTracer2 {
				// This is a steal in the new tracer. While it's very likely
				// that we were the ones to put this P into _Psyscall, between
				// then and now it's totally possible it had been stolen and
				// then put back into _Psyscall for us to acquire here. In such
				// case ProcStop would be incorrect.
				//
				// TODO(mknyszek): Consider emitting a ProcStop instead when
				// gp.m.syscalltick == pp.syscalltick, since then we know we never
				// lost the P.
				trace.ProcSteal(pp, true)
			} else {
				trace.GoSysBlock(pp)
				trace.ProcStop(pp)
			}
			traceRelease(trace)
		}
		pp.syscalltick++
		if sched.stopwait--; sched.stopwait == 0 {
			notewakeup(&sched.stopnote)
		}
	}
	unlock(&sched.lock)
}

// The same as entersyscall(), but with a hint that the syscall is blocking.
//
//go:nosplit
func entersyscallblock() {
	gp := getg()

	gp.m.locks++ // see comment in entersyscall
	gp.throwsplit = true
	gp.stackguard0 = stackPreempt // see comment in entersyscall
	gp.m.syscalltick = gp.m.p.ptr().syscalltick
	gp.m.p.ptr().syscalltick++

	// Leave SP around for GC and traceback.
	pc := getcallerpc()
	sp := getcallersp()
	save(pc, sp)
	gp.syscallsp = gp.sched.sp
	gp.syscallpc = gp.sched.pc
	if gp.syscallsp < gp.stack.lo || gp.stack.hi < gp.syscallsp {
		sp1 := sp
		sp2 := gp.sched.sp
		sp3 := gp.syscallsp
		systemstack(func() {
			print("entersyscallblock inconsistent ", hex(sp1), " ", hex(sp2), " ", hex(sp3), " [", hex(gp.stack.lo), ",", hex(gp.stack.hi), "]\n")
			throw("entersyscallblock")
		})
	}
	casgstatus(gp, _Grunning, _Gsyscall)
	if gp.syscallsp < gp.stack.lo || gp.stack.hi < gp.syscallsp {
		systemstack(func() {
			print("entersyscallblock inconsistent ", hex(sp), " ", hex(gp.sched.sp), " ", hex(gp.syscallsp), " [", hex(gp.stack.lo), ",", hex(gp.stack.hi), "]\n")
			throw("entersyscallblock")
		})
	}

	systemstack(entersyscallblock_handoff)

	// Resave for traceback during blocked call.
	save(getcallerpc(), getcallersp())

	gp.m.locks--
}

func entersyscallblock_handoff() {
	trace := traceAcquire()
	if trace.ok() {
		trace.GoSysCall()
		trace.GoSysBlock(getg().m.p.ptr())
		traceRelease(trace)
	}
	handoffp(releasep())
}

// The goroutine g exited its system call.
// Arrange for it to run on a cpu again.
// This is called only from the go syscall library, not
// from the low-level system calls used by the runtime.
//
// Write barriers are not allowed because our P may have been stolen.
//
// This is exported via linkname to assembly in the syscall package.
//
//go:nosplit
//go:nowritebarrierrec
//go:linkname exitsyscall
func exitsyscall() {
	gp := getg()

	gp.m.locks++ // see comment in entersyscall
	if getcallersp() > gp.syscallsp {
		throw("exitsyscall: syscall frame is no longer valid")
	}

	gp.waitsince = 0
	oldp := gp.m.oldp.ptr()
	gp.m.oldp = 0
	if exitsyscallfast(oldp) {
		// When exitsyscallfast returns success, we have a P so can now use
		// write barriers
		if goroutineProfile.active {
			// Make sure that gp has had its stack written out to the goroutine
			// profile, exactly as it was when the goroutine profiler first
			// stopped the world.
			systemstack(func() {
				tryRecordGoroutineProfileWB(gp)
			})
		}
		trace := traceAcquire()
		if trace.ok() {
			lostP := oldp != gp.m.p.ptr() || gp.m.syscalltick != gp.m.p.ptr().syscalltick
			systemstack(func() {
				if goexperiment.ExecTracer2 {
					// Write out syscall exit eagerly in the experiment.
					//
					// It's important that we write this *after* we know whether we
					// lost our P or not (determined by exitsyscallfast).
					trace.GoSysExit(lostP)
				}
				if lostP {
					// We lost the P at some point, even though we got it back here.
					// Trace that we're starting again, because there was a traceGoSysBlock
					// call somewhere in exitsyscallfast (indicating that this goroutine
					// had blocked) and we're about to start running again.
					trace.GoStart()
				}
			})
		}
		// There's a cpu for us, so we can run.
		gp.m.p.ptr().syscalltick++
		// We need to cas the status and scan before resuming...
		casgstatus(gp, _Gsyscall, _Grunning)
		if trace.ok() {
			traceRelease(trace)
		}

		// Garbage collector isn't running (since we are),
		// so okay to clear syscallsp.
		gp.syscallsp = 0
		gp.m.locks--
		if gp.preempt {
			// restore the preemption request in case we've cleared it in newstack
			gp.stackguard0 = stackPreempt
		} else {
			// otherwise restore the real stackGuard, we've spoiled it in entersyscall/entersyscallblock
			gp.stackguard0 = gp.stack.lo + stackGuard
		}
		gp.throwsplit = false

		if sched.disable.user && !schedEnabled(gp) {
			// Scheduling of this goroutine is disabled.
			Gosched()
		}

		return
	}

	if !goexperiment.ExecTracer2 {
		// In the old tracer, because we don't have a P we can't
		// actually record the true time we exited the syscall.
		// Record it.
		trace := traceAcquire()
		if trace.ok() {
			trace.RecordSyscallExitedTime(gp, oldp)
			traceRelease(trace)
		}
	}

	gp.m.locks--

	// Call the scheduler.
	mcall(exitsyscall0)

	// Scheduler returned, so we're allowed to run now.
	// Delete the syscallsp information that we left for
	// the garbage collector during the system call.
	// Must wait until now because until gosched returns
	// we don't know for sure that the garbage collector
	// is not running.
	gp.syscallsp = 0
	gp.m.p.ptr().syscalltick++
	gp.throwsplit = false
}

//go:nosplit
func exitsyscallfast(oldp *p) bool {
	gp := getg()

	// Freezetheworld sets stopwait but does not retake P's.
	if sched.stopwait == freezeStopWait {
		return false
	}

	// Try to re-acquire the last P.
	if oldp != nil && oldp.status == _Psyscall && atomic.Cas(&oldp.status, _Psyscall, _Pidle) {
		// There's a cpu for us, so we can run.
		wirep(oldp)
		exitsyscallfast_reacquired()
		return true
	}

	// Try to get any other idle P.
	if sched.pidle != 0 {
		var ok bool
		systemstack(func() {
			ok = exitsyscallfast_pidle()
			if ok && !goexperiment.ExecTracer2 {
				trace := traceAcquire()
				if trace.ok() {
					if oldp != nil {
						// Wait till traceGoSysBlock event is emitted.
						// This ensures consistency of the trace (the goroutine is started after it is blocked).
						for oldp.syscalltick == gp.m.syscalltick {
							osyield()
						}
					}
					// In the experiment, we write this in exitsyscall.
					// Don't write it here unless the experiment is off.
					trace.GoSysExit(true)
					traceRelease(trace)
				}
			}
		})
		if ok {
			return true
		}
	}
	return false
}

// exitsyscallfast_reacquired is the exitsyscall path on which this G
// has successfully reacquired the P it was running on before the
// syscall.
//
//go:nosplit
func exitsyscallfast_reacquired() {
	gp := getg()
	if gp.m.syscalltick != gp.m.p.ptr().syscalltick {
		trace := traceAcquire()
		if trace.ok() {
			// The p was retaken and then enter into syscall again (since gp.m.syscalltick has changed).
			// traceGoSysBlock for this syscall was already emitted,
			// but here we effectively retake the p from the new syscall running on the same p.
			systemstack(func() {
				if goexperiment.ExecTracer2 {
					// In the experiment, we're stealing the P. It's treated
					// as if it temporarily stopped running. Then, start running.
					trace.ProcSteal(gp.m.p.ptr(), true)
					trace.ProcStart()
				} else {
					// Denote blocking of the new syscall.
					trace.GoSysBlock(gp.m.p.ptr())
					// Denote completion of the current syscall.
					trace.GoSysExit(true)
				}
				traceRelease(trace)
			})
		}
		gp.m.p.ptr().syscalltick++
	}
}

func exitsyscallfast_pidle() bool {
	lock(&sched.lock)
	pp, _ := pidleget(0)
	if pp != nil && sched.sysmonwait.Load() {
		sched.sysmonwait.Store(false)
		notewakeup(&sched.sysmonnote)
	}
	unlock(&sched.lock)
	if pp != nil {
		acquirep(pp)
		return true
	}
	return false
}

// exitsyscall slow path on g0.
// Failed to acquire P, enqueue gp as runnable.
//
// Called via mcall, so gp is the calling g from this M.
//
//go:nowritebarrierrec
func exitsyscall0(gp *g) {
	var trace traceLocker
	if goexperiment.ExecTracer2 {
		traceExitingSyscall()
		trace = traceAcquire()
	}
	casgstatus(gp, _Gsyscall, _Grunnable)
	if goexperiment.ExecTracer2 {
		traceExitedSyscall()
		if trace.ok() {
			// Write out syscall exit eagerly in the experiment.
			//
			// It's important that we write this *after* we know whether we
			// lost our P or not (determined by exitsyscallfast).
			trace.GoSysExit(true)
			traceRelease(trace)
		}
	}
	dropg()
	lock(&sched.lock)
	var pp *p
	if schedEnabled(gp) {
		pp, _ = pidleget(0)
	}
	var locked bool
	if pp == nil {
		globrunqput(gp)

		// Below, we stoplockedm if gp is locked. globrunqput releases
		// ownership of gp, so we must check if gp is locked prior to
		// committing the release by unlocking sched.lock, otherwise we
		// could race with another M transitioning gp from unlocked to
		// locked.
		locked = gp.lockedm != 0
	} else if sched.sysmonwait.Load() {
		sched.sysmonwait.Store(false)
		notewakeup(&sched.sysmonnote)
	}
	unlock(&sched.lock)
	if pp != nil {
		acquirep(pp)
		execute(gp, false) // Never returns.
	}
	if locked {
		// Wait until another thread schedules gp and so m again.
		//
		// N.B. lockedm must be this M, as this g was running on this M
		// before entersyscall.
		stoplockedm()
		execute(gp, false) // Never returns.
	}
	stopm()
	schedule() // Never returns.
}

// Called from syscall package before fork.
//
//go:linkname syscall_runtime_BeforeFork syscall.runtime_BeforeFork
//go:nosplit
func syscall_runtime_BeforeFork() {
	gp := getg().m.curg

	// Block signals during a fork, so that the child does not run
	// a signal handler before exec if a signal is sent to the process
	// group. See issue #18600.
	gp.m.locks++
	sigsave(&gp.m.sigmask)
	sigblock(false)

	// This function is called before fork in syscall package.
	// Code between fork and exec must not allocate memory nor even try to grow stack.
	// Here we spoil g.stackguard0 to reliably detect any attempts to grow stack.
	// runtime_AfterFork will undo this in parent process, but not in child.
	gp.stackguard0 = stackFork
}

// Called from syscall package after fork in parent.
//
//go:linkname syscall_runtime_AfterFork syscall.runtime_AfterFork
//go:nosplit
func syscall_runtime_AfterFork() {
	gp := getg().m.curg

	// See the comments in beforefork.
	gp.stackguard0 = gp.stack.lo + stackGuard

	msigrestore(gp.m.sigmask)

	gp.m.locks--
}

// inForkedChild is true while manipulating signals in the child process.
// This is used to avoid calling libc functions in case we are using vfork.
var inForkedChild bool

// Called from syscall package after fork in child.
// It resets non-sigignored signals to the default handler, and
// restores the signal mask in preparation for the exec.
//
// Because this might be called during a vfork, and therefore may be
// temporarily sharing address space with the parent process, this must
// not change any global variables or calling into C code that may do so.
//
//go:linkname syscall_runtime_AfterForkInChild syscall.runtime_AfterForkInChild
//go:nosplit
//go:nowritebarrierrec
func syscall_runtime_AfterForkInChild() {
	// It's OK to change the global variable inForkedChild here
	// because we are going to change it back. There is no race here,
	// because if we are sharing address space with the parent process,
	// then the parent process can not be running concurrently.
	inForkedChild = true

	clearSignalHandlers()

	// When we are the child we are the only thread running,
	// so we know that nothing else has changed gp.m.sigmask.
	msigrestore(getg().m.sigmask)

	inForkedChild = false
}

// pendingPreemptSignals is the number of preemption signals
// that have been sent but not received. This is only used on Darwin.
// For #41702.
var pendingPreemptSignals atomic.Int32

// Called from syscall package before Exec.
//
//go:linkname syscall_runtime_BeforeExec syscall.runtime_BeforeExec
func syscall_runtime_BeforeExec() {
	// Prevent thread creation during exec.
	execLock.lock()

	// On Darwin, wait for all pending preemption signals to
	// be received. See issue #41702.
	if GOOS == "darwin" || GOOS == "ios" {
		for pendingPreemptSignals.Load() > 0 {
			osyield()
		}
	}
}

// Called from syscall package after Exec.
//
//go:linkname syscall_runtime_AfterExec syscall.runtime_AfterExec
func syscall_runtime_AfterExec() {
	execLock.unlock()
}

// Allocate a new g, with a stack big enough for stacksize bytes.
func malg(stacksize int32) *g {
	newg := new(g)
	if stacksize >= 0 {
		stacksize = round2(stackSystem + stacksize)
		systemstack(func() {
			newg.stack = stackalloc(uint32(stacksize))
		})
		newg.stackguard0 = newg.stack.lo + stackGuard
		newg.stackguard1 = ^uintptr(0)
		// Clear the bottom word of the stack. We record g
		// there on gsignal stack during VDSO on ARM and ARM64.
		*(*uintptr)(unsafe.Pointer(newg.stack.lo)) = 0
	}
	return newg
}

// Create a new g running fn.
// Put it on the queue of g's waiting to run.
// The compiler turns a go statement into a call to this.
func newproc(fn *funcval) {
	gp := getg()
	pc := getcallerpc()
	systemstack(func() {
		newg := newproc1(fn, gp, pc)

		pp := getg().m.p.ptr()
		runqput(pp, newg, true)

		if mainStarted {
			wakep()
		}
	})
}

// Create a new g in state _Grunnable, starting at fn. callerpc is the
// address of the go statement that created this. The caller is responsible
// for adding the new g to the scheduler.
func newproc1(fn *funcval, callergp *g, callerpc uintptr) *g {
	if fn == nil {
		fatal("go of nil func value")
	}

	mp := acquirem() // disable preemption because we hold M and P in local vars.
	pp := mp.p.ptr()
	newg := gfget(pp)
	if newg == nil {
		newg = malg(stackMin)
		casgstatus(newg, _Gidle, _Gdead)
		allgadd(newg) // publishes with a g->status of Gdead so GC scanner doesn't look at uninitialized stack.
	}
	if newg.stack.hi == 0 {
		throw("newproc1: newg missing stack")
	}

	if readgstatus(newg) != _Gdead {
		throw("newproc1: new g is not Gdead")
	}

	totalSize := uintptr(4*goarch.PtrSize + sys.MinFrameSize) // extra space in case of reads slightly beyond frame
	totalSize = alignUp(totalSize, sys.StackAlign)
	sp := newg.stack.hi - totalSize
	if usesLR {
		// caller's LR
		*(*uintptr)(unsafe.Pointer(sp)) = 0
		prepGoExitFrame(sp)
	}
	if GOARCH == "arm64" {
		// caller's FP
		*(*uintptr)(unsafe.Pointer(sp - goarch.PtrSize)) = 0
	}

	memclrNoHeapPointers(unsafe.Pointer(&newg.sched), unsafe.Sizeof(newg.sched))
	newg.sched.sp = sp
	newg.stktopsp = sp
	newg.sched.pc = abi.FuncPCABI0(goexit) + sys.PCQuantum // +PCQuantum so that previous instruction is in same function
	newg.sched.g = guintptr(unsafe.Pointer(newg))
	gostartcallfn(&newg.sched, fn)
	newg.parentGoid = callergp.goid
	newg.gopc = callerpc
	newg.ancestors = saveAncestors(callergp)
	newg.startpc = fn.fn
	if isSystemGoroutine(newg, false) {
		sched.ngsys.Add(1)
	} else {
		// Only user goroutines inherit pprof labels.
		if mp.curg != nil {
			newg.labels = mp.curg.labels
		}
		if goroutineProfile.active {
			// A concurrent goroutine profile is running. It should include
			// exactly the set of goroutines that were alive when the goroutine
			// profiler first stopped the world. That does not include newg, so
			// mark it as not needing a profile before transitioning it from
			// _Gdead.
			newg.goroutineProfiled.Store(goroutineProfileSatisfied)
		}
	}
	// Track initial transition?
	newg.trackingSeq = uint8(fastrand())
	if newg.trackingSeq%gTrackingPeriod == 0 {
		newg.tracking = true
	}
	gcController.addScannableStack(pp, int64(newg.stack.hi-newg.stack.lo))

	// Get a goid and switch to runnable. Make all this atomic to the tracer.
	trace := traceAcquire()
	casgstatus(newg, _Gdead, _Grunnable)
	if pp.goidcache == pp.goidcacheend {
		// Sched.goidgen is the last allocated id,
		// this batch must be [sched.goidgen+1, sched.goidgen+GoidCacheBatch].
		// At startup sched.goidgen=0, so main goroutine receives goid=1.
		pp.goidcache = sched.goidgen.Add(_GoidCacheBatch)
		pp.goidcache -= _GoidCacheBatch - 1
		pp.goidcacheend = pp.goidcache + _GoidCacheBatch
	}
	newg.goid = pp.goidcache
	pp.goidcache++
	newg.trace.reset()
	if trace.ok() {
		trace.GoCreate(newg, newg.startpc)
		traceRelease(trace)
	}

	// Set up race context.
	if raceenabled {
		newg.racectx = racegostart(callerpc)
		newg.raceignore = 0
		if newg.labels != nil {
			// See note in proflabel.go on labelSync's role in synchronizing
			// with the reads in the signal handler.
			racereleasemergeg(newg, unsafe.Pointer(&labelSync))
		}
	}
	releasem(mp)

	return newg
}

// saveAncestors copies previous ancestors of the given caller g and
// includes info for the current caller into a new set of tracebacks for
// a g being created.
func saveAncestors(callergp *g) *[]ancestorInfo {
	// Copy all prior info, except for the root goroutine (goid 0).
	if debug.tracebackancestors <= 0 || callergp.goid == 0 {
		return nil
	}
	var callerAncestors []ancestorInfo
	if callergp.ancestors != nil {
		callerAncestors = *callergp.ancestors
	}
	n := int32(len(callerAncestors)) + 1
	if n > debug.tracebackancestors {
		n = debug.tracebackancestors
	}
	ancestors := make([]ancestorInfo, n)
	copy(ancestors[1:], callerAncestors)

	var pcs [tracebackInnerFrames]uintptr
	npcs := gcallers(callergp, 0, pcs[:])
	ipcs := make([]uintptr, npcs)
	copy(ipcs, pcs[:])
	ancestors[0] = ancestorInfo{
		pcs:  ipcs,
		goid: callergp.goid,
		gopc: callergp.gopc,
	}

	ancestorsp := new([]ancestorInfo)
	*ancestorsp = ancestors
	return ancestorsp
}

// Put on gfree list.
// If local list is too long, transfer a batch to the global list.
func gfput(pp *p, gp *g) {
	if readgstatus(gp) != _Gdead {
		throw("gfput: bad status (not Gdead)")
	}

	stksize := gp.stack.hi - gp.stack.lo

	if stksize != uintptr(startingStackSize) {
		// non-standard stack size - free it.
		stackfree(gp.stack)
		gp.stack.lo = 0
		gp.stack.hi = 0
		gp.stackguard0 = 0
	}

	pp.gFree.push(gp)
	pp.gFree.n++
	if pp.gFree.n >= 64 {
		var (
			inc      int32
			stackQ   gQueue
			noStackQ gQueue
		)
		for pp.gFree.n >= 32 {
			gp := pp.gFree.pop()
			pp.gFree.n--
			if gp.stack.lo == 0 {
				noStackQ.push(gp)
			} else {
				stackQ.push(gp)
			}
			inc++
		}
		lock(&sched.gFree.lock)
		sched.gFree.noStack.pushAll(noStackQ)
		sched.gFree.stack.pushAll(stackQ)
		sched.gFree.n += inc
		unlock(&sched.gFree.lock)
	}
}

// Get from gfree list.
// If local list is empty, grab a batch from global list.
func gfget(pp *p) *g {
retry:
	if pp.gFree.empty() && (!sched.gFree.stack.empty() || !sched.gFree.noStack.empty()) {
		lock(&sched.gFree.lock)
		// Move a batch of free Gs to the P.
		for pp.gFree.n < 32 {
			// Prefer Gs with stacks.
			gp := sched.gFree.stack.pop()
			if gp == nil {
				gp = sched.gFree.noStack.pop()
				if gp == nil {
					break
				}
			}
			sched.gFree.n--
			pp.gFree.push(gp)
			pp.gFree.n++
		}
		unlock(&sched.gFree.lock)
		goto retry
	}
	gp := pp.gFree.pop()
	if gp == nil {
		return nil
	}
	pp.gFree.n--
	if gp.stack.lo != 0 && gp.stack.hi-gp.stack.lo != uintptr(startingStackSize) {
		// Deallocate old stack. We kept it in gfput because it was the
		// right size when the goroutine was put on the free list, but
		// the right size has changed since then.
		systemstack(func() {
			stackfree(gp.stack)
			gp.stack.lo = 0
			gp.stack.hi = 0
			gp.stackguard0 = 0
		})
	}
	if gp.stack.lo == 0 {
		// Stack was deallocated in gfput or just above. Allocate a new one.
		systemstack(func() {
			gp.stack = stackalloc(startingStackSize)
		})
		gp.stackguard0 = gp.stack.lo + stackGuard
	} else {
		if raceenabled {
			racemalloc(unsafe.Pointer(gp.stack.lo), gp.stack.hi-gp.stack.lo)
		}
		if msanenabled {
			msanmalloc(unsafe.Pointer(gp.stack.lo), gp.stack.hi-gp.stack.lo)
		}
		if asanenabled {
			asanunpoison(unsafe.Pointer(gp.stack.lo), gp.stack.hi-gp.stack.lo)
		}
	}
	return gp
}

// Purge all cached G's from gfree list to the global list.
func gfpurge(pp *p) {
	var (
		inc      int32
		stackQ   gQueue
		noStackQ gQueue
	)
	for !pp.gFree.empty() {
		gp := pp.gFree.pop()
		pp.gFree.n--
		if gp.stack.lo == 0 {
			noStackQ.push(gp)
		} else {
			stackQ.push(gp)
		}
		inc++
	}
	lock(&sched.gFree.lock)
	sched.gFree.noStack.pushAll(noStackQ)
	sched.gFree.stack.pushAll(stackQ)
	sched.gFree.n += inc
	unlock(&sched.gFree.lock)
}

// Breakpoint executes a breakpoint trap.
func Breakpoint() {
	breakpoint()
}

// dolockOSThread is called by LockOSThread and lockOSThread below
// after they modify m.locked. Do not allow preemption during this call,
// or else the m might be different in this function than in the caller.
//
//go:nosplit
func dolockOSThread() {
	if GOARCH == "wasm" {
		return // no threads on wasm yet
	}
	gp := getg()
	gp.m.lockedg.set(gp)
	gp.lockedm.set(gp.m)
}

// LockOSThread wires the calling goroutine to its current operating system thread.
// The calling goroutine will always execute in that thread,
// and no other goroutine will execute in it,
// until the calling goroutine has made as many calls to
// UnlockOSThread as to LockOSThread.
// If the calling goroutine exits without unlocking the thread,
// the thread will be terminated.
//
// All init functions are run on the startup thread. Calling LockOSThread
// from an init function will cause the main function to be invoked on
// that thread.
//
// A goroutine should call LockOSThread before calling OS services or
// non-Go library functions that depend on per-thread state.
//
//go:nosplit
func LockOSThread() {
	if atomic.Load(&newmHandoff.haveTemplateThread) == 0 && GOOS != "plan9" {
		// If we need to start a new thread from the locked
		// thread, we need the template thread. Start it now
		// while we're in a known-good state.
		startTemplateThread()
	}
	gp := getg()
	gp.m.lockedExt++
	if gp.m.lockedExt == 0 {
		gp.m.lockedExt--
		panic("LockOSThread nesting overflow")
	}
	dolockOSThread()
}

//go:nosplit
func lockOSThread() {
	getg().m.lockedInt++
	dolockOSThread()
}

// dounlockOSThread is called by UnlockOSThread and unlockOSThread below
// after they update m->locked. Do not allow preemption during this call,
// or else the m might be in different in this function than in the caller.
//
//go:nosplit
func dounlockOSThread() {
	if GOARCH == "wasm" {
		return // no threads on wasm yet
	}
	gp := getg()
	if gp.m.lockedInt != 0 || gp.m.lockedExt != 0 {
		return
	}
	gp.m.lockedg = 0
	gp.lockedm = 0
}

// UnlockOSThread undoes an earlier call to LockOSThread.
// If this drops the number of active LockOSThread calls on the
// calling goroutine to zero, it unwires the calling goroutine from
// its fixed operating system thread.
// If there are no active LockOSThread calls, this is a no-op.
//
// Before calling UnlockOSThread, the caller must ensure that the OS
// thread is suitable for running other goroutines. If the caller made
// any permanent changes to the state of the thread that would affect
// other goroutines, it should not call this function and thus leave
// the goroutine locked to the OS thread until the goroutine (and
// hence the thread) exits.
//
//go:nosplit
func UnlockOSThread() {
	gp := getg()
	if gp.m.lockedExt == 0 {
		return
	}
	gp.m.lockedExt--
	dounlockOSThread()
}

//go:nosplit
func unlockOSThread() {
	gp := getg()
	if gp.m.lockedInt == 0 {
		systemstack(badunlockosthread)
	}
	gp.m.lockedInt--
	dounlockOSThread()
}

func badunlockosthread() {
	throw("runtime: internal error: misuse of lockOSThread/unlockOSThread")
}

func gcount() int32 {
	n := int32(atomic.Loaduintptr(&allglen)) - sched.gFree.n - sched.ngsys.Load()
	for _, pp := range allp {
		n -= pp.gFree.n
	}

	// All these variables can be changed concurrently, so the result can be inconsistent.
	// But at least the current goroutine is running.
	if n < 1 {
		n = 1
	}
	return n
}

func mcount() int32 {
	return int32(sched.mnext - sched.nmfreed)
}

var prof struct {
	signalLock atomic.Uint32

	// Must hold signalLock to write. Reads may be lock-free, but
	// signalLock should be taken to synchronize with changes.
	hz atomic.Int32
}

func _System()                    { _System() }
func _ExternalCode()              { _ExternalCode() }
func _LostExternalCode()          { _LostExternalCode() }
func _GC()                        { _GC() }
func _LostSIGPROFDuringAtomic64() { _LostSIGPROFDuringAtomic64() }
func _LostContendedLock()         { _LostContendedLock() }
func _VDSO()                      { _VDSO() }

// Called if we receive a SIGPROF signal.
// Called by the signal handler, may run during STW.
//
//go:nowritebarrierrec
func sigprof(pc, sp, lr uintptr, gp *g, mp *m) {
	if prof.hz.Load() == 0 {
		return
	}

	// If mp.profilehz is 0, then profiling is not enabled for this thread.
	// We must check this to avoid a deadlock between setcpuprofilerate
	// and the call to cpuprof.add, below.
	if mp != nil && mp.profilehz == 0 {
		return
	}

	// On mips{,le}/arm, 64bit atomics are emulated with spinlocks, in
	// runtime/internal/atomic. If SIGPROF arrives while the program is inside
	// the critical section, it creates a deadlock (when writing the sample).
	// As a workaround, create a counter of SIGPROFs while in critical section
	// to store the count, and pass it to sigprof.add() later when SIGPROF is
	// received from somewhere else (with _LostSIGPROFDuringAtomic64 as pc).
	if GOARCH == "mips" || GOARCH == "mipsle" || GOARCH == "arm" {
		if f := findfunc(pc); f.valid() {
			if hasPrefix(funcname(f), "runtime/internal/atomic") {
				cpuprof.lostAtomic++
				return
			}
		}
		if GOARCH == "arm" && goarm < 7 && GOOS == "linux" && pc&0xffff0000 == 0xffff0000 {
			// runtime/internal/atomic functions call into kernel
			// helpers on arm < 7. See
			// runtime/internal/atomic/sys_linux_arm.s.
			cpuprof.lostAtomic++
			return
		}
	}

	// Profiling runs concurrently with GC, so it must not allocate.
	// Set a trap in case the code does allocate.
	// Note that on windows, one thread takes profiles of all the
	// other threads, so mp is usually not getg().m.
	// In fact mp may not even be stopped.
	// See golang.org/issue/17165.
	getg().m.mallocing++

	var u unwinder
	var stk [maxCPUProfStack]uintptr
	n := 0
	if mp.ncgo > 0 && mp.curg != nil && mp.curg.syscallpc != 0 && mp.curg.syscallsp != 0 {
		cgoOff := 0
		// Check cgoCallersUse to make sure that we are not
		// interrupting other code that is fiddling with
		// cgoCallers.  We are running in a signal handler
		// with all signals blocked, so we don't have to worry
		// about any other code interrupting us.
		if mp.cgoCallersUse.Load() == 0 && mp.cgoCallers != nil && mp.cgoCallers[0] != 0 {
			for cgoOff < len(mp.cgoCallers) && mp.cgoCallers[cgoOff] != 0 {
				cgoOff++
			}
			n += copy(stk[:], mp.cgoCallers[:cgoOff])
			mp.cgoCallers[0] = 0
		}

		// Collect Go stack that leads to the cgo call.
		u.initAt(mp.curg.syscallpc, mp.curg.syscallsp, 0, mp.curg, unwindSilentErrors)
	} else if usesLibcall() && mp.libcallg != 0 && mp.libcallpc != 0 && mp.libcallsp != 0 {
		// Libcall, i.e. runtime syscall on windows.
		// Collect Go stack that leads to the call.
		u.initAt(mp.libcallpc, mp.libcallsp, 0, mp.libcallg.ptr(), unwindSilentErrors)
	} else if mp != nil && mp.vdsoSP != 0 {
		// VDSO call, e.g. nanotime1 on Linux.
		// Collect Go stack that leads to the call.
		u.initAt(mp.vdsoPC, mp.vdsoSP, 0, gp, unwindSilentErrors|unwindJumpStack)
	} else {
		u.initAt(pc, sp, lr, gp, unwindSilentErrors|unwindTrap|unwindJumpStack)
	}
	n += tracebackPCs(&u, 0, stk[n:])

	if n <= 0 {
		// Normal traceback is impossible or has failed.
		// Account it against abstract "System" or "GC".
		n = 2
		if inVDSOPage(pc) {
			pc = abi.FuncPCABIInternal(_VDSO) + sys.PCQuantum
		} else if pc > firstmoduledata.etext {
			// "ExternalCode" is better than "etext".
			pc = abi.FuncPCABIInternal(_ExternalCode) + sys.PCQuantum
		}
		stk[0] = pc
		if mp.preemptoff != "" {
			stk[1] = abi.FuncPCABIInternal(_GC) + sys.PCQuantum
		} else {
			stk[1] = abi.FuncPCABIInternal(_System) + sys.PCQuantum
		}
	}

	if prof.hz.Load() != 0 {
		// Note: it can happen on Windows that we interrupted a system thread
		// with no g, so gp could nil. The other nil checks are done out of
		// caution, but not expected to be nil in practice.
		var tagPtr *unsafe.Pointer
		if gp != nil && gp.m != nil && gp.m.curg != nil {
			tagPtr = &gp.m.curg.labels
		}
		cpuprof.add(tagPtr, stk[:n])

		gprof := gp
		var mp *m
		var pp *p
		if gp != nil && gp.m != nil {
			if gp.m.curg != nil {
				gprof = gp.m.curg
			}
			mp = gp.m
			pp = gp.m.p.ptr()
		}
		traceCPUSample(gprof, mp, pp, stk[:n])
	}
	getg().m.mallocing--
}

// setcpuprofilerate sets the CPU profiling rate to hz times per second.
// If hz <= 0, setcpuprofilerate turns off CPU profiling.
func setcpuprofilerate(hz int32) {
	// Force sane arguments.
	if hz < 0 {
		hz = 0
	}

	// Disable preemption, otherwise we can be rescheduled to another thread
	// that has profiling enabled.
	gp := getg()
	gp.m.locks++

	// Stop profiler on this thread so that it is safe to lock prof.
	// if a profiling signal came in while we had prof locked,
	// it would deadlock.
	setThreadCPUProfiler(0)

	for !prof.signalLock.CompareAndSwap(0, 1) {
		osyield()
	}
	if prof.hz.Load() != hz {
		setProcessCPUProfiler(hz)
		prof.hz.Store(hz)
	}
	prof.signalLock.Store(0)

	lock(&sched.lock)
	sched.profilehz = hz
	unlock(&sched.lock)

	if hz != 0 {
		setThreadCPUProfiler(hz)
	}

	gp.m.locks--
}

// init initializes pp, which may be a freshly allocated p or a
// previously destroyed p, and transitions it to status _Pgcstop.
func (pp *p) init(id int32) {
	pp.id = id
	pp.status = _Pgcstop
	pp.sudogcache = pp.sudogbuf[:0]
	pp.deferpool = pp.deferpoolbuf[:0]
	pp.wbBuf.reset()
	if pp.mcache == nil {
		if id == 0 {
			if mcache0 == nil {
				throw("missing mcache?")
			}
			// Use the bootstrap mcache0. Only one P will get
			// mcache0: the one with ID 0.
			pp.mcache = mcache0
		} else {
			pp.mcache = allocmcache()
		}
	}
	if raceenabled && pp.raceprocctx == 0 {
		if id == 0 {
			pp.raceprocctx = raceprocctx0
			raceprocctx0 = 0 // bootstrap
		} else {
			pp.raceprocctx = raceproccreate()
		}
	}
	lockInit(&pp.timersLock, lockRankTimers)

	// This P may get timers when it starts running. Set the mask here
	// since the P may not go through pidleget (notably P 0 on startup).
	timerpMask.set(id)
	// Similarly, we may not go through pidleget before this P starts
	// running if it is P 0 on startup.
	idlepMask.clear(id)
}

// destroy releases all of the resources associated with pp and
// transitions it to status _Pdead.
//
// sched.lock must be held and the world must be stopped.
func (pp *p) destroy() {
	assertLockHeld(&sched.lock)
	assertWorldStopped()

	// Move all runnable goroutines to the global queue
	for pp.runqhead != pp.runqtail {
		// Pop from tail of local queue
		pp.runqtail--
		gp := pp.runq[pp.runqtail%uint32(len(pp.runq))].ptr()
		// Push onto head of global queue
		globrunqputhead(gp)
	}
	if pp.runnext != 0 {
		globrunqputhead(pp.runnext.ptr())
		pp.runnext = 0
	}
	if len(pp.timers) > 0 {
		plocal := getg().m.p.ptr()
		// The world is stopped, but we acquire timersLock to
		// protect against sysmon calling timeSleepUntil.
		// This is the only case where we hold the timersLock of
		// more than one P, so there are no deadlock concerns.
		lock(&plocal.timersLock)
		lock(&pp.timersLock)
		moveTimers(plocal, pp.timers)
		pp.timers = nil
		pp.numTimers.Store(0)
		pp.deletedTimers.Store(0)
		pp.timer0When.Store(0)
		unlock(&pp.timersLock)
		unlock(&plocal.timersLock)
	}
	// Flush p's write barrier buffer.
	if gcphase != _GCoff {
		wbBufFlush1(pp)
		pp.gcw.dispose()
	}
	for i := range pp.sudogbuf {
		pp.sudogbuf[i] = nil
	}
	pp.sudogcache = pp.sudogbuf[:0]
	pp.pinnerCache = nil
	for j := range pp.deferpoolbuf {
		pp.deferpoolbuf[j] = nil
	}
	pp.deferpool = pp.deferpoolbuf[:0]
	systemstack(func() {
		for i := 0; i < pp.mspancache.len; i++ {
			// Safe to call since the world is stopped.
			mheap_.spanalloc.free(unsafe.Pointer(pp.mspancache.buf[i]))
		}
		pp.mspancache.len = 0
		lock(&mheap_.lock)
		pp.pcache.flush(&mheap_.pages)
		unlock(&mheap_.lock)
	})
	freemcache(pp.mcache)
	pp.mcache = nil
	gfpurge(pp)
	traceProcFree(pp)
	if raceenabled {
		if pp.timerRaceCtx != 0 {
			// The race detector code uses a callback to fetch
			// the proc context, so arrange for that callback
			// to see the right thing.
			// This hack only works because we are the only
			// thread running.
			mp := getg().m
			phold := mp.p.ptr()
			mp.p.set(pp)

			racectxend(pp.timerRaceCtx)
			pp.timerRaceCtx = 0

			mp.p.set(phold)
		}
		raceprocdestroy(pp.raceprocctx)
		pp.raceprocctx = 0
	}
	pp.gcAssistTime = 0
	pp.status = _Pdead
}

// Change number of processors.
//
// sched.lock must be held, and the world must be stopped.
//
// gcworkbufs must not be being modified by either the GC or the write barrier
// code, so the GC must not be running if the number of Ps actually changes.
//
// Returns list of Ps with local work, they need to be scheduled by the caller.
func procresize(nprocs int32) *p {
	assertLockHeld(&sched.lock)
	assertWorldStopped()

	old := gomaxprocs
	if old < 0 || nprocs <= 0 {
		throw("procresize: invalid arg")
	}
	trace := traceAcquire()
	if trace.ok() {
		trace.Gomaxprocs(nprocs)
		traceRelease(trace)
	}

	// update statistics
	now := nanotime()
	if sched.procresizetime != 0 {
		sched.totaltime += int64(old) * (now - sched.procresizetime)
	}
	sched.procresizetime = now

	maskWords := (nprocs + 31) / 32

	// Grow allp if necessary.
	if nprocs > int32(len(allp)) {
		// Synchronize with retake, which could be running
		// concurrently since it doesn't run on a P.
		lock(&allpLock)
		if nprocs <= int32(cap(allp)) {
			allp = allp[:nprocs]
		} else {
			nallp := make([]*p, nprocs)
			// Copy everything up to allp's cap so we
			// never lose old allocated Ps.
			copy(nallp, allp[:cap(allp)])
			allp = nallp
		}

		if maskWords <= int32(cap(idlepMask)) {
			idlepMask = idlepMask[:maskWords]
			timerpMask = timerpMask[:maskWords]
		} else {
			nidlepMask := make([]uint32, maskWords)
			// No need to copy beyond len, old Ps are irrelevant.
			copy(nidlepMask, idlepMask)
			idlepMask = nidlepMask

			ntimerpMask := make([]uint32, maskWords)
			copy(ntimerpMask, timerpMask)
			timerpMask = ntimerpMask
		}
		unlock(&allpLock)
	}

	// initialize new P's
	for i := old; i < nprocs; i++ {
		pp := allp[i]
		if pp == nil {
			pp = new(p)
		}
		pp.init(i)
		atomicstorep(unsafe.Pointer(&allp[i]), unsafe.Pointer(pp))
	}

	gp := getg()
	if gp.m.p != 0 && gp.m.p.ptr().id < nprocs {
		// continue to use the current P
		gp.m.p.ptr().status = _Prunning
		gp.m.p.ptr().mcache.prepareForSweep()
	} else {
		// release the current P and acquire allp[0].
		//
		// We must do this before destroying our current P
		// because p.destroy itself has write barriers, so we
		// need to do that from a valid P.
		if gp.m.p != 0 {
			trace := traceAcquire()
			if trace.ok() {
				// Pretend that we were descheduled
				// and then scheduled again to keep
				// the trace sane.
				trace.GoSched()
				trace.ProcStop(gp.m.p.ptr())
				traceRelease(trace)
			}
			gp.m.p.ptr().m = 0
		}
		gp.m.p = 0
		pp := allp[0]
		pp.m = 0
		pp.status = _Pidle
		acquirep(pp)
		trace := traceAcquire()
		if trace.ok() {
			trace.GoStart()
			traceRelease(trace)
		}
	}

	// g.m.p is now set, so we no longer need mcache0 for bootstrapping.
	mcache0 = nil

	// release resources from unused P's
	for i := nprocs; i < old; i++ {
		pp := allp[i]
		pp.destroy()
		// can't free P itself because it can be referenced by an M in syscall
	}

	// Trim allp.
	if int32(len(allp)) != nprocs {
		lock(&allpLock)
		allp = allp[:nprocs]
		idlepMask = idlepMask[:maskWords]
		timerpMask = timerpMask[:maskWords]
		unlock(&allpLock)
	}

	var runnablePs *p
	for i := nprocs - 1; i >= 0; i-- {
		pp := allp[i]
		if gp.m.p.ptr() == pp {
			continue
		}
		pp.status = _Pidle
		if runqempty(pp) {
			pidleput(pp, now)
		} else {
			pp.m.set(mget())
			pp.link.set(runnablePs)
			runnablePs = pp
		}
	}
	stealOrder.reset(uint32(nprocs))
	var int32p *int32 = &gomaxprocs // make compiler check that gomaxprocs is an int32
	atomic.Store((*uint32)(unsafe.Pointer(int32p)), uint32(nprocs))
	if old != nprocs {
		// Notify the limiter that the amount of procs has changed.
		gcCPULimiter.resetCapacity(now, nprocs)
	}
	return runnablePs
}

// Associate p and the current m.
//
// This function is allowed to have write barriers even if the caller
// isn't because it immediately acquires pp.
//
//go:yeswritebarrierrec
func acquirep(pp *p) {
	// Do the part that isn't allowed to have write barriers.
	wirep(pp)

	// Have p; write barriers now allowed.

	// Perform deferred mcache flush before this P can allocate
	// from a potentially stale mcache.
	pp.mcache.prepareForSweep()

	trace := traceAcquire()
	if trace.ok() {
		trace.ProcStart()
		traceRelease(trace)
	}
}

// wirep is the first step of acquirep, which actually associates the
// current M to pp. This is broken out so we can disallow write
// barriers for this part, since we don't yet have a P.
//
//go:nowritebarrierrec
//go:nosplit
func wirep(pp *p) {
	gp := getg()

	if gp.m.p != 0 {
		// Call on the systemstack to avoid a nosplit overflow build failure
		// on some platforms when built with -N -l. See #64113.
		systemstack(func() {
			throw("wirep: already in go")
		})
	}
	if pp.m != 0 || pp.status != _Pidle {
		// Call on the systemstack to avoid a nosplit overflow build failure
		// on some platforms when built with -N -l. See #64113.
		systemstack(func() {
			id := int64(0)
			if pp.m != 0 {
				id = pp.m.ptr().id
			}
			print("wirep: p->m=", pp.m, "(", id, ") p->status=", pp.status, "\n")
			throw("wirep: invalid p state")
		})
	}
	gp.m.p.set(pp)
	pp.m.set(gp.m)
	pp.status = _Prunning
}

// Disassociate p and the current m.
func releasep() *p {
	trace := traceAcquire()
	if trace.ok() {
		trace.ProcStop(getg().m.p.ptr())
		traceRelease(trace)
	}
	return releasepNoTrace()
}

// Disassociate p and the current m without tracing an event.
func releasepNoTrace() *p {
	gp := getg()

	if gp.m.p == 0 {
		throw("releasep: invalid arg")
	}
	pp := gp.m.p.ptr()
	if pp.m.ptr() != gp.m || pp.status != _Prunning {
		print("releasep: m=", gp.m, " m->p=", gp.m.p.ptr(), " p->m=", hex(pp.m), " p->status=", pp.status, "\n")
		throw("releasep: invalid p state")
	}
	gp.m.p = 0
	pp.m = 0
	pp.status = _Pidle
	return pp
}

func incidlelocked(v int32) {
	lock(&sched.lock)
	sched.nmidlelocked += v
	if v > 0 {
		checkdead()
	}
	unlock(&sched.lock)
}

// Check for deadlock situation.
// The check is based on number of running M's, if 0 -> deadlock.
// sched.lock must be held.
func checkdead() {
	assertLockHeld(&sched.lock)

	// For -buildmode=c-shared or -buildmode=c-archive it's OK if
	// there are no running goroutines. The calling program is
	// assumed to be running.
	if islibrary || isarchive {
		return
	}

	// If we are dying because of a signal caught on an already idle thread,
	// freezetheworld will cause all running threads to block.
	// And runtime will essentially enter into deadlock state,
	// except that there is a thread that will call exit soon.
	if panicking.Load() > 0 {
		return
	}

	// If we are not running under cgo, but we have an extra M then account
	// for it. (It is possible to have an extra M on Windows without cgo to
	// accommodate callbacks created by syscall.NewCallback. See issue #6751
	// for details.)
	var run0 int32
	if !iscgo && cgoHasExtraM && extraMLength.Load() > 0 {
		run0 = 1
	}

	run := mcount() - sched.nmidle - sched.nmidlelocked - sched.nmsys
	if run > run0 {
		return
	}
	if run < 0 {
		print("runtime: checkdead: nmidle=", sched.nmidle, " nmidlelocked=", sched.nmidlelocked, " mcount=", mcount(), " nmsys=", sched.nmsys, "\n")
		unlock(&sched.lock)
		throw("checkdead: inconsistent counts")
	}

	grunning := 0
	forEachG(func(gp *g) {
		if isSystemGoroutine(gp, false) {
			return
		}
		s := readgstatus(gp)
		switch s &^ _Gscan {
		case _Gwaiting,
			_Gpreempted:
			grunning++
		case _Grunnable,
			_Grunning,
			_Gsyscall:
			print("runtime: checkdead: find g ", gp.goid, " in status ", s, "\n")
			unlock(&sched.lock)
			throw("checkdead: runnable g")
		}
	})
	if grunning == 0 { // possible if main goroutine calls runtime·Goexit()
		unlock(&sched.lock) // unlock so that GODEBUG=scheddetail=1 doesn't hang
		fatal("no goroutines (main called runtime.Goexit) - deadlock!")
	}

	// Maybe jump time forward for playground.
	if faketime != 0 {
		if when := timeSleepUntil(); when < maxWhen {
			faketime = when

			// Start an M to steal the timer.
			pp, _ := pidleget(faketime)
			if pp == nil {
				// There should always be a free P since
				// nothing is running.
				unlock(&sched.lock)
				throw("checkdead: no p for timer")
			}
			mp := mget()
			if mp == nil {
				// There should always be a free M since
				// nothing is running.
				unlock(&sched.lock)
				throw("checkdead: no m for timer")
			}
			// M must be spinning to steal. We set this to be
			// explicit, but since this is the only M it would
			// become spinning on its own anyways.
			sched.nmspinning.Add(1)
			mp.spinning = true
			mp.nextp.set(pp)
			notewakeup(&mp.park)
			return
		}
	}

	// There are no goroutines running, so we can look at the P's.
	for _, pp := range allp {
		if len(pp.timers) > 0 {
			return
		}
	}

	unlock(&sched.lock) // unlock so that GODEBUG=scheddetail=1 doesn't hang
	fatal("all goroutines are asleep - deadlock!")
}

// forcegcperiod is the maximum time in nanoseconds between garbage
// collections. If we go this long without a garbage collection, one
// is forced to run.
//
// This is a variable for testing purposes. It normally doesn't change.
var forcegcperiod int64 = 2 * 60 * 1e9

// needSysmonWorkaround is true if the workaround for
// golang.org/issue/42515 is needed on NetBSD.
var needSysmonWorkaround bool = false

// Always runs without a P, so write barriers are not allowed.
//
//go:nowritebarrierrec
func sysmon() {
	lock(&sched.lock)
	sched.nmsys++
	checkdead()
	unlock(&sched.lock)

	lasttrace := int64(0)
	idle := 0 // how many cycles in succession we had not wokeup somebody
	delay := uint32(0)

	for {
		if idle == 0 { // start with 20us sleep...
			delay = 20
		} else if idle > 50 { // start doubling the sleep after 1ms...
			delay *= 2
		}
		if delay > 10*1000 { // up to 10ms
			delay = 10 * 1000
		}
		usleep(delay)

		// sysmon should not enter deep sleep if schedtrace is enabled so that
		// it can print that information at the right time.
		//
		// It should also not enter deep sleep if there are any active P's so
		// that it can retake P's from syscalls, preempt long running G's, and
		// poll the network if all P's are busy for long stretches.
		//
		// It should wakeup from deep sleep if any P's become active either due
		// to exiting a syscall or waking up due to a timer expiring so that it
		// can resume performing those duties. If it wakes from a syscall it
		// resets idle and delay as a bet that since it had retaken a P from a
		// syscall before, it may need to do it again shortly after the
		// application starts work again. It does not reset idle when waking
		// from a timer to avoid adding system load to applications that spend
		// most of their time sleeping.
		now := nanotime()
		if debug.schedtrace <= 0 && (sched.gcwaiting.Load() || sched.npidle.Load() == gomaxprocs) {
			lock(&sched.lock)
			if sched.gcwaiting.Load() || sched.npidle.Load() == gomaxprocs {
				syscallWake := false
				next := timeSleepUntil()
				if next > now {
					sched.sysmonwait.Store(true)
					unlock(&sched.lock)
					// Make wake-up period small enough
					// for the sampling to be correct.
					sleep := forcegcperiod / 2
					if next-now < sleep {
						sleep = next - now
					}
					shouldRelax := sleep >= osRelaxMinNS
					if shouldRelax {
						osRelax(true)
					}
					syscallWake = notetsleep(&sched.sysmonnote, sleep)
					if shouldRelax {
						osRelax(false)
					}
					lock(&sched.lock)
					sched.sysmonwait.Store(false)
					noteclear(&sched.sysmonnote)
				}
				if syscallWake {
					idle = 0
					delay = 20
				}
			}
			unlock(&sched.lock)
		}

		lock(&sched.sysmonlock)
		// Update now in case we blocked on sysmonnote or spent a long time
		// blocked on schedlock or sysmonlock above.
		now = nanotime()

		// trigger libc interceptors if needed
		if *cgo_yield != nil {
			asmcgocall(*cgo_yield, nil)
		}
		// poll network if not polled for more than 10ms
		lastpoll := sched.lastpoll.Load()
		if netpollinited() && lastpoll != 0 && lastpoll+10*1000*1000 < now {
			sched.lastpoll.CompareAndSwap(lastpoll, now)
			list, delta := netpoll(0) // non-blocking - returns list of goroutines
			if !list.empty() {
				// Need to decrement number of idle locked M's
				// (pretending that one more is running) before injectglist.
				// Otherwise it can lead to the following situation:
				// injectglist grabs all P's but before it starts M's to run the P's,
				// another M returns from syscall, finishes running its G,
				// observes that there is no work to do and no other running M's
				// and reports deadlock.
				incidlelocked(-1)
				injectglist(&list)
				incidlelocked(1)
				netpollAdjustWaiters(delta)
			}
		}
		if GOOS == "netbsd" && needSysmonWorkaround {
			// netpoll is responsible for waiting for timer
			// expiration, so we typically don't have to worry
			// about starting an M to service timers. (Note that
			// sleep for timeSleepUntil above simply ensures sysmon
			// starts running again when that timer expiration may
			// cause Go code to run again).
			//
			// However, netbsd has a kernel bug that sometimes
			// misses netpollBreak wake-ups, which can lead to
			// unbounded delays servicing timers. If we detect this
			// overrun, then startm to get something to handle the
			// timer.
			//
			// See issue 42515 and
			// https://gnats.netbsd.org/cgi-bin/query-pr-single.pl?number=50094.
			if next := timeSleepUntil(); next < now {
				startm(nil, false, false)
			}
		}
		if scavenger.sysmonWake.Load() != 0 {
			// Kick the scavenger awake if someone requested it.
			scavenger.wake()
		}
		// retake P's blocked in syscalls
		// and preempt long running G's
		if retake(now) != 0 {
			idle = 0
		} else {
			idle++
		}
		// check if we need to force a GC
		if t := (gcTrigger{kind: gcTriggerTime, now: now}); t.test() && forcegc.idle.Load() {
			lock(&forcegc.lock)
			forcegc.idle.Store(false)
			var list gList
			list.push(forcegc.g)
			injectglist(&list)
			unlock(&forcegc.lock)
		}
		if debug.schedtrace > 0 && lasttrace+int64(debug.schedtrace)*1000000 <= now {
			lasttrace = now
			schedtrace(debug.scheddetail > 0)
		}
		unlock(&sched.sysmonlock)
	}
}

type sysmontick struct {
	schedtick   uint32
	schedwhen   int64
	syscalltick uint32
	syscallwhen int64
}

// forcePreemptNS is the time slice given to a G before it is
// preempted.
const forcePreemptNS = 10 * 1000 * 1000 // 10ms

func retake(now int64) uint32 {
	n := 0
	// Prevent allp slice changes. This lock will be completely
	// uncontended unless we're already stopping the world.
	lock(&allpLock)
	// We can't use a range loop over allp because we may
	// temporarily drop the allpLock. Hence, we need to re-fetch
	// allp each time around the loop.
	for i := 0; i < len(allp); i++ {
		pp := allp[i]
		if pp == nil {
			// This can happen if procresize has grown
			// allp but not yet created new Ps.
			continue
		}
		pd := &pp.sysmontick
		s := pp.status
		sysretake := false
		if s == _Prunning || s == _Psyscall {
			// Preempt G if it's running for too long.
			t := int64(pp.schedtick)
			if int64(pd.schedtick) != t {
				pd.schedtick = uint32(t)
				pd.schedwhen = now
			} else if pd.schedwhen+forcePreemptNS <= now {
				preemptone(pp)
				// In case of syscall, preemptone() doesn't
				// work, because there is no M wired to P.
				sysretake = true
			}
		}
		if s == _Psyscall {
			// Retake P from syscall if it's there for more than 1 sysmon tick (at least 20us).
			t := int64(pp.syscalltick)
			if !sysretake && int64(pd.syscalltick) != t {
				pd.syscalltick = uint32(t)
				pd.syscallwhen = now
				continue
			}
			// On the one hand we don't want to retake Ps if there is no other work to do,
			// but on the other hand we want to retake them eventually
			// because they can prevent the sysmon thread from deep sleep.
			if runqempty(pp) && sched.nmspinning.Load()+sched.npidle.Load() > 0 && pd.syscallwhen+10*1000*1000 > now {
				continue
			}
			// Drop allpLock so we can take sched.lock.
			unlock(&allpLock)
			// Need to decrement number of idle locked M's
			// (pretending that one more is running) before the CAS.
			// Otherwise the M from which we retake can exit the syscall,
			// increment nmidle and report deadlock.
			incidlelocked(-1)
			if atomic.Cas(&pp.status, s, _Pidle) {
				trace := traceAcquire()
				if trace.ok() {
					trace.GoSysBlock(pp)
					trace.ProcSteal(pp, false)
					traceRelease(trace)
				}
				n++
				pp.syscalltick++
				handoffp(pp)
			}
			incidlelocked(1)
			lock(&allpLock)
		}
	}
	unlock(&allpLock)
	return uint32(n)
}

// Tell all goroutines that they have been preempted and they should stop.
// This function is purely best-effort. It can fail to inform a goroutine if a
// processor just started running it.
// No locks need to be held.
// Returns true if preemption request was issued to at least one goroutine.
func preemptall() bool {
	res := false
	for _, pp := range allp {
		if pp.status != _Prunning {
			continue
		}
		if preemptone(pp) {
			res = true
		}
	}
	return res
}

// Tell the goroutine running on processor P to stop.
// This function is purely best-effort. It can incorrectly fail to inform the
// goroutine. It can inform the wrong goroutine. Even if it informs the
// correct goroutine, that goroutine might ignore the request if it is
// simultaneously executing newstack.
// No lock needs to be held.
// Returns true if preemption request was issued.
// The actual preemption will happen at some point in the future
// and will be indicated by the gp->status no longer being
// Grunning
func preemptone(pp *p) bool {
	mp := pp.m.ptr()
	if mp == nil || mp == getg().m {
		return false
	}
	gp := mp.curg
	if gp == nil || gp == mp.g0 {
		return false
	}

	gp.preempt = true

	// Every call in a goroutine checks for stack overflow by
	// comparing the current stack pointer to gp->stackguard0.
	// Setting gp->stackguard0 to StackPreempt folds
	// preemption into the normal stack overflow check.
	gp.stackguard0 = stackPreempt

	// Request an async preemption of this P.
	if preemptMSupported && debug.asyncpreemptoff == 0 {
		pp.preempt = true
		preemptM(mp)
	}

	return true
}

var starttime int64

func schedtrace(detailed bool) {
	now := nanotime()
	if starttime == 0 {
		starttime = now
	}

	lock(&sched.lock)
	print("SCHED ", (now-starttime)/1e6, "ms: gomaxprocs=", gomaxprocs, " idleprocs=", sched.npidle.Load(), " threads=", mcount(), " spinningthreads=", sched.nmspinning.Load(), " needspinning=", sched.needspinning.Load(), " idlethreads=", sched.nmidle, " runqueue=", sched.runqsize)
	if detailed {
		print(" gcwaiting=", sched.gcwaiting.Load(), " nmidlelocked=", sched.nmidlelocked, " stopwait=", sched.stopwait, " sysmonwait=", sched.sysmonwait.Load(), "\n")
	}
	// We must be careful while reading data from P's, M's and G's.
	// Even if we hold schedlock, most data can be changed concurrently.
	// E.g. (p->m ? p->m->id : -1) can crash if p->m changes from non-nil to nil.
	for i, pp := range allp {
		mp := pp.m.ptr()
		h := atomic.Load(&pp.runqhead)
		t := atomic.Load(&pp.runqtail)
		if detailed {
			print("  P", i, ": status=", pp.status, " schedtick=", pp.schedtick, " syscalltick=", pp.syscalltick, " m=")
			if mp != nil {
				print(mp.id)
			} else {
				print("nil")
			}
			print(" runqsize=", t-h, " gfreecnt=", pp.gFree.n, " timerslen=", len(pp.timers), "\n")
		} else {
			// In non-detailed mode format lengths of per-P run queues as:
			// [len1 len2 len3 len4]
			print(" ")
			if i == 0 {
				print("[")
			}
			print(t - h)
			if i == len(allp)-1 {
				print("]\n")
			}
		}
	}

	if !detailed {
		unlock(&sched.lock)
		return
	}

	for mp := allm; mp != nil; mp = mp.alllink {
		pp := mp.p.ptr()
		print("  M", mp.id, ": p=")
		if pp != nil {
			print(pp.id)
		} else {
			print("nil")
		}
		print(" curg=")
		if mp.curg != nil {
			print(mp.curg.goid)
		} else {
			print("nil")
		}
		print(" mallocing=", mp.mallocing, " throwing=", mp.throwing, " preemptoff=", mp.preemptoff, " locks=", mp.locks, " dying=", mp.dying, " spinning=", mp.spinning, " blocked=", mp.blocked, " lockedg=")
		if lockedg := mp.lockedg.ptr(); lockedg != nil {
			print(lockedg.goid)
		} else {
			print("nil")
		}
		print("\n")
	}

	forEachG(func(gp *g) {
		print("  G", gp.goid, ": status=", readgstatus(gp), "(", gp.waitreason.String(), ") m=")
		if gp.m != nil {
			print(gp.m.id)
		} else {
			print("nil")
		}
		print(" lockedm=")
		if lockedm := gp.lockedm.ptr(); lockedm != nil {
			print(lockedm.id)
		} else {
			print("nil")
		}
		print("\n")
	})
	unlock(&sched.lock)
}

// schedEnableUser enables or disables the scheduling of user
// goroutines.
//
// This does not stop already running user goroutines, so the caller
// should first stop the world when disabling user goroutines.
func schedEnableUser(enable bool) {
	lock(&sched.lock)
	if sched.disable.user == !enable {
		unlock(&sched.lock)
		return
	}
	sched.disable.user = !enable
	if enable {
		n := sched.disable.n
		sched.disable.n = 0
		globrunqputbatch(&sched.disable.runnable, n)
		unlock(&sched.lock)
		for ; n != 0 && sched.npidle.Load() != 0; n-- {
			startm(nil, false, false)
		}
	} else {
		unlock(&sched.lock)
	}
}

// schedEnabled reports whether gp should be scheduled. It returns
// false is scheduling of gp is disabled.
//
// sched.lock must be held.
func schedEnabled(gp *g) bool {
	assertLockHeld(&sched.lock)

	if sched.disable.user {
		return isSystemGoroutine(gp, true)
	}
	return true
}

// Put mp on midle list.
// sched.lock must be held.
// May run during STW, so write barriers are not allowed.
//
//go:nowritebarrierrec
func mput(mp *m) {
	assertLockHeld(&sched.lock)

	mp.schedlink = sched.midle
	sched.midle.set(mp)
	sched.nmidle++
	checkdead()
}

// Try to get an m from midle list.
// sched.lock must be held.
// May run during STW, so write barriers are not allowed.
//
//go:nowritebarrierrec
func mget() *m {
	assertLockHeld(&sched.lock)

	mp := sched.midle.ptr()
	if mp != nil {
		sched.midle = mp.schedlink
		sched.nmidle--
	}
	return mp
}

// Put gp on the global runnable queue.
// sched.lock must be held.
// May run during STW, so write barriers are not allowed.
//
//go:nowritebarrierrec
func globrunqput(gp *g) {
	assertLockHeld(&sched.lock)

	sched.runq.pushBack(gp)
	sched.runqsize++
}

// Put gp at the head of the global runnable queue.
// sched.lock must be held.
// May run during STW, so write barriers are not allowed.
//
//go:nowritebarrierrec
func globrunqputhead(gp *g) {
	assertLockHeld(&sched.lock)

	sched.runq.push(gp)
	sched.runqsize++
}

// Put a batch of runnable goroutines on the global runnable queue.
// This clears *batch.
// sched.lock must be held.
// May run during STW, so write barriers are not allowed.
//
//go:nowritebarrierrec
func globrunqputbatch(batch *gQueue, n int32) {
	assertLockHeld(&sched.lock)

	sched.runq.pushBackAll(*batch)
	sched.runqsize += n
	*batch = gQueue{}
}

// Try get a batch of G's from the global runnable queue.
// sched.lock must be held.
func globrunqget(pp *p, max int32) *g {
	assertLockHeld(&sched.lock)

	if sched.runqsize == 0 {
		return nil
	}

	n := sched.runqsize/gomaxprocs + 1
	if n > sched.runqsize {
		n = sched.runqsize
	}
	if max > 0 && n > max {
		n = max
	}
	if n > int32(len(pp.runq))/2 {
		n = int32(len(pp.runq)) / 2
	}

	sched.runqsize -= n

	gp := sched.runq.pop()
	n--
	for ; n > 0; n-- {
		gp1 := sched.runq.pop()
		runqput(pp, gp1, false)
	}
	return gp
}

// pMask is an atomic bitstring with one bit per P.
type pMask []uint32

// read returns true if P id's bit is set.
func (p pMask) read(id uint32) bool {
	word := id / 32
	mask := uint32(1) << (id % 32)
	return (atomic.Load(&p[word]) & mask) != 0
}

// set sets P id's bit.
func (p pMask) set(id int32) {
	word := id / 32
	mask := uint32(1) << (id % 32)
	atomic.Or(&p[word], mask)
}

// clear clears P id's bit.
func (p pMask) clear(id int32) {
	word := id / 32
	mask := uint32(1) << (id % 32)
	atomic.And(&p[word], ^mask)
}

// updateTimerPMask clears pp's timer mask if it has no timers on its heap.
//
// Ideally, the timer mask would be kept immediately consistent on any timer
// operations. Unfortunately, updating a shared global data structure in the
// timer hot path adds too much overhead in applications frequently switching
// between no timers and some timers.
//
// As a compromise, the timer mask is updated only on pidleget / pidleput. A
// running P (returned by pidleget) may add a timer at any time, so its mask
// must be set. An idle P (passed to pidleput) cannot add new timers while
// idle, so if it has no timers at that time, its mask may be cleared.
//
// Thus, we get the following effects on timer-stealing in findrunnable:
//
//   - Idle Ps with no timers when they go idle are never checked in findrunnable
//     (for work- or timer-stealing; this is the ideal case).
//   - Running Ps must always be checked.
//   - Idle Ps whose timers are stolen must continue to be checked until they run
//     again, even after timer expiration.
//
// When the P starts running again, the mask should be set, as a timer may be
// added at any time.
//
// TODO(prattmic): Additional targeted updates may improve the above cases.
// e.g., updating the mask when stealing a timer.
func updateTimerPMask(pp *p) {
	if pp.numTimers.Load() > 0 {
		return
	}

	// Looks like there are no timers, however another P may transiently
	// decrement numTimers when handling a timerModified timer in
	// checkTimers. We must take timersLock to serialize with these changes.
	lock(&pp.timersLock)
	if pp.numTimers.Load() == 0 {
		timerpMask.clear(pp.id)
	}
	unlock(&pp.timersLock)
}

// pidleput puts p on the _Pidle list. now must be a relatively recent call
// to nanotime or zero. Returns now or the current time if now was zero.
//
// This releases ownership of p. Once sched.lock is released it is no longer
// safe to use p.
//
// sched.lock must be held.
//
// May run during STW, so write barriers are not allowed.
//
//go:nowritebarrierrec
func pidleput(pp *p, now int64) int64 {
	assertLockHeld(&sched.lock)

	if !runqempty(pp) {
		throw("pidleput: P has non-empty run queue")
	}
	if now == 0 {
		now = nanotime()
	}
	updateTimerPMask(pp) // clear if there are no timers.
	idlepMask.set(pp.id)
	pp.link = sched.pidle
	sched.pidle.set(pp)
	sched.npidle.Add(1)
	if !pp.limiterEvent.start(limiterEventIdle, now) {
		throw("must be able to track idle limiter event")
	}
	return now
}

// pidleget tries to get a p from the _Pidle list, acquiring ownership.
//
// sched.lock must be held.
//
// May run during STW, so write barriers are not allowed.
//
//go:nowritebarrierrec
func pidleget(now int64) (*p, int64) {
	assertLockHeld(&sched.lock)

	pp := sched.pidle.ptr()
	if pp != nil {
		// Timer may get added at any time now.
		if now == 0 {
			now = nanotime()
		}
		timerpMask.set(pp.id)
		idlepMask.clear(pp.id)
		sched.pidle = pp.link
		sched.npidle.Add(-1)
		pp.limiterEvent.stop(limiterEventIdle, now)
	}
	return pp, now
}

// pidlegetSpinning tries to get a p from the _Pidle list, acquiring ownership.
// This is called by spinning Ms (or callers than need a spinning M) that have
// found work. If no P is available, this must synchronized with non-spinning
// Ms that may be preparing to drop their P without discovering this work.
//
// sched.lock must be held.
//
// May run during STW, so write barriers are not allowed.
//
//go:nowritebarrierrec
func pidlegetSpinning(now int64) (*p, int64) {
	assertLockHeld(&sched.lock)

	pp, now := pidleget(now)
	if pp == nil {
		// See "Delicate dance" comment in findrunnable. We found work
		// that we cannot take, we must synchronize with non-spinning
		// Ms that may be preparing to drop their P.
		sched.needspinning.Store(1)
		return nil, now
	}

	return pp, now
}

// runqempty reports whether pp has no Gs on its local run queue.
// It never returns true spuriously.
func runqempty(pp *p) bool {
	// Defend against a race where 1) pp has G1 in runqnext but runqhead == runqtail,
	// 2) runqput on pp kicks G1 to the runq, 3) runqget on pp empties runqnext.
	// Simply observing that runqhead == runqtail and then observing that runqnext == nil
	// does not mean the queue is empty.
	for {
		head := atomic.Load(&pp.runqhead)
		tail := atomic.Load(&pp.runqtail)
		runnext := atomic.Loaduintptr((*uintptr)(unsafe.Pointer(&pp.runnext)))
		if tail == atomic.Load(&pp.runqtail) {
			return head == tail && runnext == 0
		}
	}
}

// To shake out latent assumptions about scheduling order,
// we introduce some randomness into scheduling decisions
// when running with the race detector.
// The need for this was made obvious by changing the
// (deterministic) scheduling order in Go 1.5 and breaking
// many poorly-written tests.
// With the randomness here, as long as the tests pass
// consistently with -race, they shouldn't have latent scheduling
// assumptions.
const randomizeScheduler = raceenabled

// runqput tries to put g on the local runnable queue.
// If next is false, runqput adds g to the tail of the runnable queue.
// If next is true, runqput puts g in the pp.runnext slot.
// If the run queue is full, runnext puts g on the global queue.
// Executed only by the owner P.
func runqput(pp *p, gp *g, next bool) {
	if randomizeScheduler && next && fastrandn(2) == 0 {
		next = false
	}

	if next {
	retryNext:
		oldnext := pp.runnext
		if !pp.runnext.cas(oldnext, guintptr(unsafe.Pointer(gp))) {
			goto retryNext
		}
		if oldnext == 0 {
			return
		}
		// Kick the old runnext out to the regular run queue.
		gp = oldnext.ptr()
	}

retry:
	h := atomic.LoadAcq(&pp.runqhead) // load-acquire, synchronize with consumers
	t := pp.runqtail
	if t-h < uint32(len(pp.runq)) {
		pp.runq[t%uint32(len(pp.runq))].set(gp)
		atomic.StoreRel(&pp.runqtail, t+1) // store-release, makes the item available for consumption
		return
	}
	if runqputslow(pp, gp, h, t) {
		return
	}
	// the queue is not full, now the put above must succeed
	goto retry
}

// Put g and a batch of work from local runnable queue on global queue.
// Executed only by the owner P.
func runqputslow(pp *p, gp *g, h, t uint32) bool {
	var batch [len(pp.runq)/2 + 1]*g

	// First, grab a batch from local queue.
	n := t - h
	n = n / 2
	if n != uint32(len(pp.runq)/2) {
		throw("runqputslow: queue is not full")
	}
	for i := uint32(0); i < n; i++ {
		batch[i] = pp.runq[(h+i)%uint32(len(pp.runq))].ptr()
	}
	if !atomic.CasRel(&pp.runqhead, h, h+n) { // cas-release, commits consume
		return false
	}
	batch[n] = gp

	if randomizeScheduler {
		for i := uint32(1); i <= n; i++ {
			j := fastrandn(i + 1)
			batch[i], batch[j] = batch[j], batch[i]
		}
	}

	// Link the goroutines.
	for i := uint32(0); i < n; i++ {
		batch[i].schedlink.set(batch[i+1])
	}
	var q gQueue
	q.head.set(batch[0])
	q.tail.set(batch[n])

	// Now put the batch on global queue.
	lock(&sched.lock)
	globrunqputbatch(&q, int32(n+1))
	unlock(&sched.lock)
	return true
}

// runqputbatch tries to put all the G's on q on the local runnable queue.
// If the queue is full, they are put on the global queue; in that case
// this will temporarily acquire the scheduler lock.
// Executed only by the owner P.
func runqputbatch(pp *p, q *gQueue, qsize int) {
	h := atomic.LoadAcq(&pp.runqhead)
	t := pp.runqtail
	n := uint32(0)
	for !q.empty() && t-h < uint32(len(pp.runq)) {
		gp := q.pop()
		pp.runq[t%uint32(len(pp.runq))].set(gp)
		t++
		n++
	}
	qsize -= int(n)

	if randomizeScheduler {
		off := func(o uint32) uint32 {
			return (pp.runqtail + o) % uint32(len(pp.runq))
		}
		for i := uint32(1); i < n; i++ {
			j := fastrandn(i + 1)
			pp.runq[off(i)], pp.runq[off(j)] = pp.runq[off(j)], pp.runq[off(i)]
		}
	}

	atomic.StoreRel(&pp.runqtail, t)
	if !q.empty() {
		lock(&sched.lock)
		globrunqputbatch(q, int32(qsize))
		unlock(&sched.lock)
	}
}

// Get g from local runnable queue.
// If inheritTime is true, gp should inherit the remaining time in the
// current time slice. Otherwise, it should start a new time slice.
// Executed only by the owner P.
func runqget(pp *p) (gp *g, inheritTime bool) {
	// If there's a runnext, it's the next G to run.
	next := pp.runnext
	// If the runnext is non-0 and the CAS fails, it could only have been stolen by another P,
	// because other Ps can race to set runnext to 0, but only the current P can set it to non-0.
	// Hence, there's no need to retry this CAS if it fails.
	if next != 0 && pp.runnext.cas(next, 0) {
		return next.ptr(), true
	}

	for {
		h := atomic.LoadAcq(&pp.runqhead) // load-acquire, synchronize with other consumers
		t := pp.runqtail
		if t == h {
			return nil, false
		}
		gp := pp.runq[h%uint32(len(pp.runq))].ptr()
		if atomic.CasRel(&pp.runqhead, h, h+1) { // cas-release, commits consume
			return gp, false
		}
	}
}

// runqdrain drains the local runnable queue of pp and returns all goroutines in it.
// Executed only by the owner P.
func runqdrain(pp *p) (drainQ gQueue, n uint32) {
	oldNext := pp.runnext
	if oldNext != 0 && pp.runnext.cas(oldNext, 0) {
		drainQ.pushBack(oldNext.ptr())
		n++
	}

retry:
	h := atomic.LoadAcq(&pp.runqhead) // load-acquire, synchronize with other consumers
	t := pp.runqtail
	qn := t - h
	if qn == 0 {
		return
	}
	if qn > uint32(len(pp.runq)) { // read inconsistent h and t
		goto retry
	}

	if !atomic.CasRel(&pp.runqhead, h, h+qn) { // cas-release, commits consume
		goto retry
	}

	// We've inverted the order in which it gets G's from the local P's runnable queue
	// and then advances the head pointer because we don't want to mess up the statuses of G's
	// while runqdrain() and runqsteal() are running in parallel.
	// Thus we should advance the head pointer before draining the local P into a gQueue,
	// so that we can update any gp.schedlink only after we take the full ownership of G,
	// meanwhile, other P's can't access to all G's in local P's runnable queue and steal them.
	// See https://groups.google.com/g/golang-dev/c/0pTKxEKhHSc/m/6Q85QjdVBQAJ for more details.
	for i := uint32(0); i < qn; i++ {
		gp := pp.runq[(h+i)%uint32(len(pp.runq))].ptr()
		drainQ.pushBack(gp)
		n++
	}
	return
}

// Grabs a batch of goroutines from pp's runnable queue into batch.
// Batch is a ring buffer starting at batchHead.
// Returns number of grabbed goroutines.
// Can be executed by any P.
func runqgrab(pp *p, batch *[256]guintptr, batchHead uint32, stealRunNextG bool) uint32 {
	for {
		h := atomic.LoadAcq(&pp.runqhead) // load-acquire, synchronize with other consumers
		t := atomic.LoadAcq(&pp.runqtail) // load-acquire, synchronize with the producer
		n := t - h
		n = n - n/2
		if n == 0 {
			if stealRunNextG {
				// Try to steal from pp.runnext.
				if next := pp.runnext; next != 0 {
					if pp.status == _Prunning {
						// Sleep to ensure that pp isn't about to run the g
						// we are about to steal.
						// The important use case here is when the g running
						// on pp ready()s another g and then almost
						// immediately blocks. Instead of stealing runnext
						// in this window, back off to give pp a chance to
						// schedule runnext. This will avoid thrashing gs
						// between different Ps.
						// A sync chan send/recv takes ~50ns as of time of
						// writing, so 3us gives ~50x overshoot.
						if !osHasLowResTimer {
							usleep(3)
						} else {
							// On some platforms system timer granularity is
							// 1-15ms, which is way too much for this
							// optimization. So just yield.
							osyield()
						}
					}
					if !pp.runnext.cas(next, 0) {
						continue
					}
					batch[batchHead%uint32(len(batch))] = next
					return 1
				}
			}
			return 0
		}
		if n > uint32(len(pp.runq)/2) { // read inconsistent h and t
			continue
		}
		for i := uint32(0); i < n; i++ {
			g := pp.runq[(h+i)%uint32(len(pp.runq))]
			batch[(batchHead+i)%uint32(len(batch))] = g
		}
		if atomic.CasRel(&pp.runqhead, h, h+n) { // cas-release, commits consume
			return n
		}
	}
}

// Steal half of elements from local runnable queue of p2
// and put onto local runnable queue of p.
// Returns one of the stolen elements (or nil if failed).
func runqsteal(pp, p2 *p, stealRunNextG bool) *g {
	t := pp.runqtail
	n := runqgrab(p2, &pp.runq, t, stealRunNextG)
	if n == 0 {
		return nil
	}
	n--
	gp := pp.runq[(t+n)%uint32(len(pp.runq))].ptr()
	if n == 0 {
		return gp
	}
	h := atomic.LoadAcq(&pp.runqhead) // load-acquire, synchronize with consumers
	if t-h+n >= uint32(len(pp.runq)) {
		throw("runqsteal: runq overflow")
	}
	atomic.StoreRel(&pp.runqtail, t+n) // store-release, makes the item available for consumption
	return gp
}

// A gQueue is a dequeue of Gs linked through g.schedlink. A G can only
// be on one gQueue or gList at a time.
type gQueue struct {
	head guintptr
	tail guintptr
}

// empty reports whether q is empty.
func (q *gQueue) empty() bool {
	return q.head == 0
}

// push adds gp to the head of q.
func (q *gQueue) push(gp *g) {
	gp.schedlink = q.head
	q.head.set(gp)
	if q.tail == 0 {
		q.tail.set(gp)
	}
}

// pushBack adds gp to the tail of q.
func (q *gQueue) pushBack(gp *g) {
	gp.schedlink = 0
	if q.tail != 0 {
		q.tail.ptr().schedlink.set(gp)
	} else {
		q.head.set(gp)
	}
	q.tail.set(gp)
}

// pushBackAll adds all Gs in q2 to the tail of q. After this q2 must
// not be used.
func (q *gQueue) pushBackAll(q2 gQueue) {
	if q2.tail == 0 {
		return
	}
	q2.tail.ptr().schedlink = 0
	if q.tail != 0 {
		q.tail.ptr().schedlink = q2.head
	} else {
		q.head = q2.head
	}
	q.tail = q2.tail
}

// pop removes and returns the head of queue q. It returns nil if
// q is empty.
func (q *gQueue) pop() *g {
	gp := q.head.ptr()
	if gp != nil {
		q.head = gp.schedlink
		if q.head == 0 {
			q.tail = 0
		}
	}
	return gp
}

// popList takes all Gs in q and returns them as a gList.
func (q *gQueue) popList() gList {
	stack := gList{q.head}
	*q = gQueue{}
	return stack
}

// A gList is a list of Gs linked through g.schedlink. A G can only be
// on one gQueue or gList at a time.
type gList struct {
	head guintptr
}

// empty reports whether l is empty.
func (l *gList) empty() bool {
	return l.head == 0
}

// push adds gp to the head of l.
func (l *gList) push(gp *g) {
	gp.schedlink = l.head
	l.head.set(gp)
}

// pushAll prepends all Gs in q to l.
func (l *gList) pushAll(q gQueue) {
	if !q.empty() {
		q.tail.ptr().schedlink = l.head
		l.head = q.head
	}
}

// pop removes and returns the head of l. If l is empty, it returns nil.
func (l *gList) pop() *g {
	gp := l.head.ptr()
	if gp != nil {
		l.head = gp.schedlink
	}
	return gp
}

//go:linkname setMaxThreads runtime/debug.setMaxThreads
func setMaxThreads(in int) (out int) {
	lock(&sched.lock)
	out = int(sched.maxmcount)
	if in > 0x7fffffff { // MaxInt32
		sched.maxmcount = 0x7fffffff
	} else {
		sched.maxmcount = int32(in)
	}
	checkmcount()
	unlock(&sched.lock)
	return
}

//go:nosplit
func procPin() int {
	gp := getg()
	mp := gp.m

	mp.locks++
	return int(mp.p.ptr().id)
}

//go:nosplit
func procUnpin() {
	gp := getg()
	gp.m.locks--
}

//go:linkname sync_runtime_procPin sync.runtime_procPin
//go:nosplit
func sync_runtime_procPin() int {
	return procPin()
}

//go:linkname sync_runtime_procUnpin sync.runtime_procUnpin
//go:nosplit
func sync_runtime_procUnpin() {
	procUnpin()
}

//go:linkname sync_atomic_runtime_procPin sync/atomic.runtime_procPin
//go:nosplit
func sync_atomic_runtime_procPin() int {
	return procPin()
}

//go:linkname sync_atomic_runtime_procUnpin sync/atomic.runtime_procUnpin
//go:nosplit
func sync_atomic_runtime_procUnpin() {
	procUnpin()
}

// Active spinning for sync.Mutex.
//
//go:linkname sync_runtime_canSpin sync.runtime_canSpin
//go:nosplit
func sync_runtime_canSpin(i int) bool {
	// sync.Mutex is cooperative, so we are conservative with spinning.
	// Spin only few times and only if running on a multicore machine and
	// GOMAXPROCS>1 and there is at least one other running P and local runq is empty.
	// As opposed to runtime mutex we don't do passive spinning here,
	// because there can be work on global runq or on other Ps.
	if i >= active_spin || ncpu <= 1 || gomaxprocs <= sched.npidle.Load()+sched.nmspinning.Load()+1 {
		return false
	}
	if p := getg().m.p.ptr(); !runqempty(p) {
		return false
	}
	return true
}

//go:linkname sync_runtime_doSpin sync.runtime_doSpin
//go:nosplit
func sync_runtime_doSpin() {
	procyield(active_spin_cnt)
}

var stealOrder randomOrder

// randomOrder/randomEnum are helper types for randomized work stealing.
// They allow to enumerate all Ps in different pseudo-random orders without repetitions.
// The algorithm is based on the fact that if we have X such that X and GOMAXPROCS
// are coprime, then a sequences of (i + X) % GOMAXPROCS gives the required enumeration.
type randomOrder struct {
	count    uint32
	coprimes []uint32
}

type randomEnum struct {
	i     uint32
	count uint32
	pos   uint32
	inc   uint32
}

func (ord *randomOrder) reset(count uint32) {
	ord.count = count
	ord.coprimes = ord.coprimes[:0]
	for i := uint32(1); i <= count; i++ {
		if gcd(i, count) == 1 {
			ord.coprimes = append(ord.coprimes, i)
		}
	}
}

func (ord *randomOrder) start(i uint32) randomEnum {
	return randomEnum{
		count: ord.count,
		pos:   i % ord.count,
		inc:   ord.coprimes[i/ord.count%uint32(len(ord.coprimes))],
	}
}

func (enum *randomEnum) done() bool {
	return enum.i == enum.count
}

func (enum *randomEnum) next() {
	enum.i++
	enum.pos = (enum.pos + enum.inc) % enum.count
}

func (enum *randomEnum) position() uint32 {
	return enum.pos
}

func gcd(a, b uint32) uint32 {
	for b != 0 {
		a, b = b, a%b
	}
	return a
}

// An initTask represents the set of initializations that need to be done for a package.
// Keep in sync with ../../test/noinit.go:initTask
type initTask struct {
	state uint32 // 0 = uninitialized, 1 = in progress, 2 = done
	nfns  uint32
	// followed by nfns pcs, uintptr sized, one per init function to run
}

// inittrace stores statistics for init functions which are
// updated by malloc and newproc when active is true.
var inittrace tracestat

type tracestat struct {
	active bool   // init tracing activation status
	id     uint64 // init goroutine id
	allocs uint64 // heap allocations
	bytes  uint64 // heap allocated bytes
}

func doInit(ts []*initTask) {
	for _, t := range ts {
		doInit1(t)
	}
}

func doInit1(t *initTask) {
	switch t.state {
	case 2: // fully initialized
		return
	case 1: // initialization in progress
		throw("recursive call during initialization - linker skew")
	default: // not initialized yet
		t.state = 1 // initialization in progress

		var (
			start  int64
			before tracestat
		)

		if inittrace.active {
			start = nanotime()
			// Load stats non-atomically since tracinit is updated only by this init goroutine.
			before = inittrace
		}

		if t.nfns == 0 {
			// We should have pruned all of these in the linker.
			throw("inittask with no functions")
		}

		firstFunc := add(unsafe.Pointer(t), 8)
		for i := uint32(0); i < t.nfns; i++ {
			p := add(firstFunc, uintptr(i)*goarch.PtrSize)
			f := *(*func())(unsafe.Pointer(&p))
			f()
		}

		if inittrace.active {
			end := nanotime()
			// Load stats non-atomically since tracinit is updated only by this init goroutine.
			after := inittrace

			f := *(*func())(unsafe.Pointer(&firstFunc))
			pkg := funcpkgpath(findfunc(abi.FuncPCABIInternal(f)))

			var sbuf [24]byte
			print("init ", pkg, " @")
			print(string(fmtNSAsMS(sbuf[:], uint64(start-runtimeInitTime))), " ms, ")
			print(string(fmtNSAsMS(sbuf[:], uint64(end-start))), " ms clock, ")
			print(string(itoa(sbuf[:], after.bytes-before.bytes)), " bytes, ")
			print(string(itoa(sbuf[:], after.allocs-before.allocs)), " allocs")
			print("\n")
		}

		t.state = 2 // initialization done
	}
}<|MERGE_RESOLUTION|>--- conflicted
+++ resolved
@@ -576,14 +576,10 @@
 	abort()
 }
 
-<<<<<<< HEAD
-const crashStackImplemented = GOARCH == "amd64" || GOARCH == "arm64" || GOARCH == "loong64" || GOARCH == "mips64" || GOARCH == "mips64le" || GOARCH == "ppc64" || GOARCH == "ppc64le" || GOARCH == "riscv64" || GOARCH == "wasm"
-=======
 // Disable crash stack on Windows for now. Apparently, throwing an exception
 // on a non-system-allocated crash stack causes EXCEPTION_STACK_OVERFLOW and
 // hangs the process (see issue 63938).
-const crashStackImplemented = (GOARCH == "amd64" || GOARCH == "arm64" || GOARCH == "mips64" || GOARCH == "mips64le" || GOARCH == "ppc64" || GOARCH == "ppc64le" || GOARCH == "riscv64" || GOARCH == "wasm") && GOOS != "windows"
->>>>>>> 3e67f46d
+const crashStackImplemented = (GOARCH == "amd64" || GOARCH == "arm64" || GOARCH == "loong64" || GOARCH == "mips64" || GOARCH == "mips64le" || GOARCH == "ppc64" || GOARCH == "ppc64le" || GOARCH == "riscv64" || GOARCH == "wasm") && GOOS != "windows"
 
 //go:noescape
 func switchToCrashStack0(fn func()) // in assembly
