--- conflicted
+++ resolved
@@ -579,11 +579,7 @@
 // Disable crash stack on Windows for now. Apparently, throwing an exception
 // on a non-system-allocated crash stack causes EXCEPTION_STACK_OVERFLOW and
 // hangs the process (see issue 63938).
-<<<<<<< HEAD
-const crashStackImplemented = (GOARCH == "amd64" || GOARCH == "arm64" || GOARCH == "loong64" || GOARCH == "mips" || GOARCH == "mipsle" || GOARCH == "mips64" || GOARCH == "mips64le" || GOARCH == "ppc64" || GOARCH == "ppc64le" || GOARCH == "riscv64" || GOARCH == "s390x" || GOARCH == "wasm") && GOOS != "windows"
-=======
-const crashStackImplemented = (GOARCH == "amd64" || GOARCH == "arm" || GOARCH == "arm64" || GOARCH == "loong64" || GOARCH == "mips64" || GOARCH == "mips64le" || GOARCH == "ppc64" || GOARCH == "ppc64le" || GOARCH == "riscv64" || GOARCH == "s390x" || GOARCH == "wasm") && GOOS != "windows"
->>>>>>> 08d93971
+const crashStackImplemented = (GOARCH == "amd64" || GOARCH == "arm" || GOARCH == "arm64" || GOARCH == "loong64" || GOARCH == "mips" || GOARCH == "mipsle" || GOARCH == "mips64" || GOARCH == "mips64le" || GOARCH == "ppc64" || GOARCH == "ppc64le" || GOARCH == "riscv64" || GOARCH == "s390x" || GOARCH == "wasm") && GOOS != "windows"
 
 //go:noescape
 func switchToCrashStack0(fn func()) // in assembly
