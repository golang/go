--- conflicted
+++ resolved
@@ -177,12 +177,9 @@
 	if s.elem != nil {
 		gothrow("runtime: sudog with non-nil elem")
 	}
-<<<<<<< HEAD
-=======
 	if s.selectdone != nil {
 		gothrow("runtime: sudog with non-nil selectdone")
 	}
->>>>>>> 80195b4f
 	gp := getg()
 	if gp.param != nil {
 		gothrow("runtime: releaseSudog with non-nil gp.param")
