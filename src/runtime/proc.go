--- conflicted
+++ resolved
@@ -576,11 +576,7 @@
 	abort()
 }
 
-<<<<<<< HEAD
-const crashStackImplemented = GOARCH == "amd64" || GOARCH == "arm64" || GOARCH == "mips64" || GOARCH == "mips64le" || GOARCH == "riscv64" || GOARCH == "wasm"
-=======
-const crashStackImplemented = GOARCH == "amd64" || GOARCH == "arm64" || GOARCH == "mips64" || GOARCH == "mips64le" || GOARCH == "ppc64" || GOARCH == "ppc64le" || GOARCH == "riscv64"
->>>>>>> ada5c2ed
+const crashStackImplemented = GOARCH == "amd64" || GOARCH == "arm64" || GOARCH == "mips64" || GOARCH == "mips64le" || GOARCH == "ppc64" || GOARCH == "ppc64le" || GOARCH == "riscv64" || GOARCH == "wasm"
 
 //go:noescape
 func switchToCrashStack0(fn func()) // in assembly
