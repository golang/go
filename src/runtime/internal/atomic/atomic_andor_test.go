<<<<<<< HEAD
//go:build 386 || amd64 || arm || arm64 || mips || mipsle || mips64 || mips64le || ppc64 || ppc64le || riscv64 || wasm

//
=======
>>>>>>> 702d609a
// Copyright 2023 The Go Authors. All rights reserved.
// Use of this source code is governed by a BSD-style
// license that can be found in the LICENSE file.

// TODO(61395): move these tests to atomic_test.go once And/Or have
// implementations for all architectures.
package atomic_test

import (
	"runtime/internal/atomic"
	"testing"
)

func TestAnd32(t *testing.T) {
	// Basic sanity check.
	x := uint32(0xffffffff)
	for i := uint32(0); i < 32; i++ {
		old := x
		v := atomic.And32(&x, ^(1 << i))
		if r := uint32(0xffffffff) << (i + 1); x != r || v != old {
			t.Fatalf("clearing bit %#x: want %#x, got new %#x and old %#v", uint32(1<<i), r, x, v)
		}
	}

	// Set every bit in array to 1.
	a := make([]uint32, 1<<12)
	for i := range a {
		a[i] = 0xffffffff
	}

	// Clear array bit-by-bit in different goroutines.
	done := make(chan bool)
	for i := 0; i < 32; i++ {
		m := ^uint32(1 << i)
		go func() {
			for i := range a {
				atomic.And(&a[i], m)
			}
			done <- true
		}()
	}
	for i := 0; i < 32; i++ {
		<-done
	}

	// Check that the array has been totally cleared.
	for i, v := range a {
		if v != 0 {
			t.Fatalf("a[%v] not cleared: want %#x, got %#x", i, uint32(0), v)
		}
	}
}

func TestAnd64(t *testing.T) {
	// Basic sanity check.
	x := uint64(0xffffffffffffffff)
	for i := uint64(0); i < 64; i++ {
		old := x
		v := atomic.And64(&x, ^(1 << i))
		if r := uint64(0xffffffffffffffff) << (i + 1); x != r || v != old {
			t.Fatalf("clearing bit %#x: want %#x, got new %#x and old %#v", uint64(1<<i), r, x, v)
		}
	}

	// Set every bit in array to 1.
	a := make([]uint64, 1<<12)
	for i := range a {
		a[i] = 0xffffffffffffffff
	}

	// Clear array bit-by-bit in different goroutines.
	done := make(chan bool)
	for i := 0; i < 64; i++ {
		m := ^uint64(1 << i)
		go func() {
			for i := range a {
				atomic.And64(&a[i], m)
			}
			done <- true
		}()
	}
	for i := 0; i < 64; i++ {
		<-done
	}

	// Check that the array has been totally cleared.
	for i, v := range a {
		if v != 0 {
			t.Fatalf("a[%v] not cleared: want %#x, got %#x", i, uint64(0), v)
		}
	}
}

func TestOr32(t *testing.T) {
	// Basic sanity check.
	x := uint32(0)
	for i := uint32(0); i < 32; i++ {
		old := x
		v := atomic.Or32(&x, 1<<i)
		if r := (uint32(1) << (i + 1)) - 1; x != r || v != old {
			t.Fatalf("setting bit %#x: want %#x, got new %#x and old %#v", uint32(1<<i), r, x, v)
		}
	}

	// Start with every bit in array set to 0.
	a := make([]uint32, 1<<12)

	// Set every bit in array bit-by-bit in different goroutines.
	done := make(chan bool)
	for i := 0; i < 32; i++ {
		m := uint32(1 << i)
		go func() {
			for i := range a {
				atomic.Or32(&a[i], m)
			}
			done <- true
		}()
	}
	for i := 0; i < 32; i++ {
		<-done
	}

	// Check that the array has been totally set.
	for i, v := range a {
		if v != 0xffffffff {
			t.Fatalf("a[%v] not fully set: want %#x, got %#x", i, uint32(0xffffffff), v)
		}
	}
}

func TestOr64(t *testing.T) {
	// Basic sanity check.
	x := uint64(0)
	for i := uint64(0); i < 64; i++ {
		old := x
		v := atomic.Or64(&x, 1<<i)
		if r := (uint64(1) << (i + 1)) - 1; x != r || v != old {
			t.Fatalf("setting bit %#x: want %#x, got new %#x and old %#v", uint64(1<<i), r, x, v)
		}
	}

	// Start with every bit in array set to 0.
	a := make([]uint64, 1<<12)

	// Set every bit in array bit-by-bit in different goroutines.
	done := make(chan bool)
	for i := 0; i < 64; i++ {
		m := uint64(1 << i)
		go func() {
			for i := range a {
				atomic.Or64(&a[i], m)
			}
			done <- true
		}()
	}
	for i := 0; i < 64; i++ {
		<-done
	}

	// Check that the array has been totally set.
	for i, v := range a {
		if v != 0xffffffffffffffff {
			t.Fatalf("a[%v] not fully set: want %#x, got %#x", i, uint64(0xffffffffffffffff), v)
		}
	}
}

func BenchmarkAnd32(b *testing.B) {
	var x [128]uint32 // give x its own cache line
	sink = &x
	for i := 0; i < b.N; i++ {
		atomic.And32(&x[63], uint32(i))
	}
}

func BenchmarkAnd32Parallel(b *testing.B) {
	var x [128]uint32 // give x its own cache line
	sink = &x
	b.RunParallel(func(pb *testing.PB) {
		i := uint32(0)
		for pb.Next() {
			atomic.And32(&x[63], i)
			i++
		}
	})
}

func BenchmarkAnd64(b *testing.B) {
	var x [128]uint64 // give x its own cache line
	sink = &x
	for i := 0; i < b.N; i++ {
		atomic.And64(&x[63], uint64(i))
	}
}

func BenchmarkAnd64Parallel(b *testing.B) {
	var x [128]uint64 // give x its own cache line
	sink = &x
	b.RunParallel(func(pb *testing.PB) {
		i := uint64(0)
		for pb.Next() {
			atomic.And64(&x[63], i)
			i++
		}
	})
}

func BenchmarkOr32(b *testing.B) {
	var x [128]uint32 // give x its own cache line
	sink = &x
	for i := 0; i < b.N; i++ {
		atomic.Or32(&x[63], uint32(i))
	}
}

func BenchmarkOr32Parallel(b *testing.B) {
	var x [128]uint32 // give x its own cache line
	sink = &x
	b.RunParallel(func(pb *testing.PB) {
		i := uint32(0)
		for pb.Next() {
			atomic.Or32(&x[63], i)
			i++
		}
	})
}

func BenchmarkOr64(b *testing.B) {
	var x [128]uint64 // give x its own cache line
	sink = &x
	for i := 0; i < b.N; i++ {
		atomic.Or64(&x[63], uint64(i))
	}
}

func BenchmarkOr64Parallel(b *testing.B) {
	var x [128]uint64 // give x its own cache line
	sink = &x
	b.RunParallel(func(pb *testing.PB) {
		i := uint64(0)
		for pb.Next() {
			atomic.Or64(&x[63], i)
			i++
		}
	})
}<|MERGE_RESOLUTION|>--- conflicted
+++ resolved
@@ -1,9 +1,3 @@
-<<<<<<< HEAD
-//go:build 386 || amd64 || arm || arm64 || mips || mipsle || mips64 || mips64le || ppc64 || ppc64le || riscv64 || wasm
-
-//
-=======
->>>>>>> 702d609a
 // Copyright 2023 The Go Authors. All rights reserved.
 // Use of this source code is governed by a BSD-style
 // license that can be found in the LICENSE file.
