// Copyright 2014 The Go Authors. All rights reserved.
// Use of this source code is governed by a BSD-style
// license that can be found in the LICENSE file.

#include "textflag.h"

#ifndef GOARCH_amd64
TEXT ·sigpanic0(SB),NOSPLIT,$0-0
	JMP	·sigpanic<ABIInternal>(SB)
#endif

// See map.go comment on the need for this routine.
TEXT ·mapinitnoop<ABIInternal>(SB),NOSPLIT,$0-0
	RET

#ifndef GOARCH_amd64
#ifndef GOARCH_arm64
#ifndef GOARCH_mips64
#ifndef GOARCH_mips64le
#ifndef GOARCH_ppc64
#ifndef GOARCH_ppc64le
#ifndef GOARCH_riscv64
#ifndef GOARCH_wasm
// stub to appease shared build mode.
TEXT ·switchToCrashStack0<ABIInternal>(SB),NOSPLIT,$0-0
	UNDEF
#endif
#endif
#endif
#endif
#endif
<<<<<<< HEAD
=======
#endif
>>>>>>> ada5c2ed
#endif<|MERGE_RESOLUTION|>--- conflicted
+++ resolved
@@ -29,8 +29,6 @@
 #endif
 #endif
 #endif
-<<<<<<< HEAD
-=======
 #endif
->>>>>>> ada5c2ed
+#endif
 #endif