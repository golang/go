// Copyright 2014 The Go Authors. All rights reserved.
// Use of this source code is governed by a BSD-style
// license that can be found in the LICENSE file.

#include "textflag.h"

#ifndef GOARCH_amd64
TEXT ·sigpanic0(SB),NOSPLIT,$0-0
	JMP	·sigpanic<ABIInternal>(SB)
#endif

// See map.go comment on the need for this routine.
TEXT ·mapinitnoop<ABIInternal>(SB),NOSPLIT,$0-0
	RET

#ifndef GOARCH_amd64
#ifndef GOARCH_arm64
#ifndef GOARCH_mips64
#ifndef GOARCH_mips64le
#ifndef GOARCH_riscv64
#ifndef GOARCH_s390x
// stub to appease shared build mode.
TEXT ·switchToCrashStack0<ABIInternal>(SB),NOSPLIT,$0-0
	UNDEF
#endif
#endif
#endif
<<<<<<< HEAD
=======
#endif
>>>>>>> 5f08b447
#endif<|MERGE_RESOLUTION|>--- conflicted
+++ resolved
@@ -25,8 +25,6 @@
 #endif
 #endif
 #endif
-<<<<<<< HEAD
-=======
 #endif
->>>>>>> 5f08b447
+#endif
 #endif