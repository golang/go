--- conflicted
+++ resolved
@@ -15,12 +15,9 @@
 
 #ifndef GOARCH_amd64
 #ifndef GOARCH_arm64
-<<<<<<< HEAD
 #ifndef GOARCH_loong64
-=======
 #ifndef GOARCH_mips64
 #ifndef GOARCH_mips64le
->>>>>>> 5f08b447
 #ifndef GOARCH_riscv64
 // stub to appease shared build mode.
 TEXT ·switchToCrashStack0<ABIInternal>(SB),NOSPLIT,$0-0
@@ -28,8 +25,6 @@
 #endif
 #endif
 #endif
-<<<<<<< HEAD
-=======
 #endif
->>>>>>> 5f08b447
+#endif
 #endif