--- conflicted
+++ resolved
@@ -4,13 +4,9 @@
 
 // Declarations for operating systems implementing time.now directly in assembly.
 
-<<<<<<< HEAD
-//go:build windows || (linux && amd64)
+//go:build !faketime && (windows || (linux && amd64))
+// +build !faketime
 // +build windows linux,amd64
-=======
-//go:build !faketime && windows
-// +build !faketime,windows
->>>>>>> 756fd56b
 
 package runtime
 
