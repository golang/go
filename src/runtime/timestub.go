// Copyright 2017 The Go Authors. All rights reserved.
// Use of this source code is governed by a BSD-style
// license that can be found in the LICENSE file.

// Declarations for operating systems implementing time.now
// indirectly, in terms of walltime and nanotime assembly.

<<<<<<< HEAD
//go:build !windows && !linux
// +build !windows,!linux
=======
//go:build !faketime && !windows
// +build !faketime,!windows
>>>>>>> 756fd56b

package runtime

import _ "unsafe" // for go:linkname

//go:linkname time_now time.now
func time_now() (sec int64, nsec int32, mono int64) {
	sec, nsec = walltime()
	return sec, nsec, nanotime()
}<|MERGE_RESOLUTION|>--- conflicted
+++ resolved
@@ -5,13 +5,10 @@
 // Declarations for operating systems implementing time.now
 // indirectly, in terms of walltime and nanotime assembly.
 
-<<<<<<< HEAD
-//go:build !windows && !linux
-// +build !windows,!linux
-=======
-//go:build !faketime && !windows
-// +build !faketime,!windows
->>>>>>> 756fd56b
+//go:build !faketime && !windows && !(linux && amd64)
+// +build !faketime
+// +build !windows
+// +build !linux !amd64
 
 package runtime
 
