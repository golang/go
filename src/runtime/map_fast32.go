--- conflicted
+++ resolved
@@ -307,13 +307,8 @@
 				// 32 bits wide and the key is 32 bits wide also.
 				*(*unsafe.Pointer)(k) = nil
 			}
-<<<<<<< HEAD
-			e := add(unsafe.Pointer(b), dataOffset+bucketCnt*4+i*uintptr(t.ValueSize))
+      e := add(unsafe.Pointer(b), dataOffset+abi.MapBucketCount*4+i*uintptr(t.ValueSize))
 			if t.Elem.Pointers() {
-=======
-			e := add(unsafe.Pointer(b), dataOffset+abi.MapBucketCount*4+i*uintptr(t.ValueSize))
-			if t.Elem.PtrBytes != 0 {
->>>>>>> d3e827d3
 				memclrHasPointers(e, t.Elem.Size_)
 			} else {
 				memclrNoHeapPointers(e, t.Elem.Size_)
