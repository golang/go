--- conflicted
+++ resolved
@@ -897,7 +897,91 @@
 	}
 }
 
-<<<<<<< HEAD
+func testIsDir(t *testing.T, path string, fi os.FileInfo) {
+	t.Helper()
+	if !fi.IsDir() {
+		t.Errorf("%q should be a directory", path)
+	}
+	if fi.Mode()&os.ModeSymlink != 0 {
+		t.Errorf("%q should not be a symlink", path)
+	}
+}
+
+func findOneDriveDir() (string, error) {
+	// as per https://stackoverflow.com/questions/42519624/how-to-determine-location-of-onedrive-on-windows-7-and-8-in-c
+	const onedrivekey = `SOFTWARE\Microsoft\OneDrive`
+	k, err := registry.OpenKey(registry.CURRENT_USER, onedrivekey, registry.READ)
+	if err != nil {
+		return "", fmt.Errorf("OpenKey(%q) failed: %v", onedrivekey, err)
+	}
+	defer k.Close()
+
+	path, _, err := k.GetStringValue("UserFolder")
+	if err != nil {
+		return "", fmt.Errorf("reading UserFolder failed: %v", err)
+	}
+	return path, nil
+}
+
+// TestOneDrive verifies that OneDrive folder is a directory and not a symlink.
+func TestOneDrive(t *testing.T) {
+	dir, err := findOneDriveDir()
+	if err != nil {
+		t.Skipf("Skipping, because we did not find OneDrive directory: %v", err)
+	}
+
+	// test os.Stat
+	fi, err := os.Stat(dir)
+	if err != nil {
+		t.Fatal(err)
+	}
+	testIsDir(t, dir, fi)
+
+	// test os.Lstat
+	fi, err = os.Lstat(dir)
+	if err != nil {
+		t.Fatal(err)
+	}
+	testIsDir(t, dir, fi)
+
+	// test os.File.Stat
+	f, err := os.Open(dir)
+	if err != nil {
+		t.Fatal(err)
+	}
+	defer f.Close()
+
+	fi, err = f.Stat()
+	if err != nil {
+		t.Fatal(err)
+	}
+	testIsDir(t, dir, fi)
+
+	// test os.FileInfo returned by os.Readdir
+	parent, err := os.Open(filepath.Dir(dir))
+	if err != nil {
+		t.Fatal(err)
+	}
+	defer parent.Close()
+
+	fis, err := parent.Readdir(-1)
+	if err != nil {
+		t.Fatal(err)
+	}
+	fi = nil
+	base := filepath.Base(dir)
+	for _, fi2 := range fis {
+		if fi2.Name() == base {
+			fi = fi2
+			break
+		}
+	}
+	if fi == nil {
+		t.Errorf("failed to find %q in its parent", dir)
+	}
+	testIsDir(t, dir, fi)
+}
+
 // TestSymlinkWindowsDeveloperModeActive verifies that creating a symbolic link
 // works on Windows when developer mode is active.
 // This is supported starting Windows 10 (1703, v10.0.14972).
@@ -993,89 +1077,4 @@
 	}
 
 	return val != 0
-=======
-func testIsDir(t *testing.T, path string, fi os.FileInfo) {
-	t.Helper()
-	if !fi.IsDir() {
-		t.Errorf("%q should be a directory", path)
-	}
-	if fi.Mode()&os.ModeSymlink != 0 {
-		t.Errorf("%q should not be a symlink", path)
-	}
-}
-
-func findOneDriveDir() (string, error) {
-	// as per https://stackoverflow.com/questions/42519624/how-to-determine-location-of-onedrive-on-windows-7-and-8-in-c
-	const onedrivekey = `SOFTWARE\Microsoft\OneDrive`
-	k, err := registry.OpenKey(registry.CURRENT_USER, onedrivekey, registry.READ)
-	if err != nil {
-		return "", fmt.Errorf("OpenKey(%q) failed: %v", onedrivekey, err)
-	}
-	defer k.Close()
-
-	path, _, err := k.GetStringValue("UserFolder")
-	if err != nil {
-		return "", fmt.Errorf("reading UserFolder failed: %v", err)
-	}
-	return path, nil
-}
-
-// TestOneDrive verifies that OneDrive folder is a directory and not a symlink.
-func TestOneDrive(t *testing.T) {
-	dir, err := findOneDriveDir()
-	if err != nil {
-		t.Skipf("Skipping, because we did not find OneDrive directory: %v", err)
-	}
-
-	// test os.Stat
-	fi, err := os.Stat(dir)
-	if err != nil {
-		t.Fatal(err)
-	}
-	testIsDir(t, dir, fi)
-
-	// test os.Lstat
-	fi, err = os.Lstat(dir)
-	if err != nil {
-		t.Fatal(err)
-	}
-	testIsDir(t, dir, fi)
-
-	// test os.File.Stat
-	f, err := os.Open(dir)
-	if err != nil {
-		t.Fatal(err)
-	}
-	defer f.Close()
-
-	fi, err = f.Stat()
-	if err != nil {
-		t.Fatal(err)
-	}
-	testIsDir(t, dir, fi)
-
-	// test os.FileInfo returned by os.Readdir
-	parent, err := os.Open(filepath.Dir(dir))
-	if err != nil {
-		t.Fatal(err)
-	}
-	defer parent.Close()
-
-	fis, err := parent.Readdir(-1)
-	if err != nil {
-		t.Fatal(err)
-	}
-	fi = nil
-	base := filepath.Base(dir)
-	for _, fi2 := range fis {
-		if fi2.Name() == base {
-			fi = fi2
-			break
-		}
-	}
-	if fi == nil {
-		t.Errorf("failed to find %q in its parent", dir)
-	}
-	testIsDir(t, dir, fi)
->>>>>>> 911839c1
 }