--- conflicted
+++ resolved
@@ -980,7 +980,38 @@
 	testIsDir(t, dir, fi)
 }
 
-<<<<<<< HEAD
+func TestWindowsDevNullFile(t *testing.T) {
+	testDevNullFile(t, "NUL", true)
+	testDevNullFile(t, "nul", true)
+	testDevNullFile(t, "Nul", true)
+
+	f1, err := os.Open("NUL")
+	if err != nil {
+		t.Fatal(err)
+	}
+	defer f1.Close()
+
+	fi1, err := f1.Stat()
+	if err != nil {
+		t.Fatal(err)
+	}
+
+	f2, err := os.Open("nul")
+	if err != nil {
+		t.Fatal(err)
+	}
+	defer f2.Close()
+
+	fi2, err := f2.Stat()
+	if err != nil {
+		t.Fatal(err)
+	}
+
+	if !os.SameFile(fi1, fi2) {
+		t.Errorf(`"NUL" and "nul" are not the same file`)
+	}
+}
+
 // TestSymlinkCreation verifies that creating a symbolic link
 // works on Windows when developer mode is active.
 // This is supported starting Windows 10 (1703, v10.0.14972).
@@ -1024,36 +1055,4 @@
 	}
 
 	return val != 0
-=======
-func TestWindowsDevNullFile(t *testing.T) {
-	testDevNullFile(t, "NUL", true)
-	testDevNullFile(t, "nul", true)
-	testDevNullFile(t, "Nul", true)
-
-	f1, err := os.Open("NUL")
-	if err != nil {
-		t.Fatal(err)
-	}
-	defer f1.Close()
-
-	fi1, err := f1.Stat()
-	if err != nil {
-		t.Fatal(err)
-	}
-
-	f2, err := os.Open("nul")
-	if err != nil {
-		t.Fatal(err)
-	}
-	defer f2.Close()
-
-	fi2, err := f2.Stat()
-	if err != nil {
-		t.Fatal(err)
-	}
-
-	if !os.SameFile(fi1, fi2) {
-		t.Errorf(`"NUL" and "nul" are not the same file`)
-	}
->>>>>>> 7e34ac1f
 }