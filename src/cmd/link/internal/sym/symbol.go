--- conflicted
+++ resolved
@@ -23,10 +23,6 @@
 	Align   int32
 	Value   int64
 	Size    int64
-<<<<<<< HEAD
-	Sub     *Symbol
-=======
->>>>>>> 8bb8f5d8
 	Outer   *Symbol
 	SymIdx  LoaderSym
 	auxinfo *AuxSymbol
