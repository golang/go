--- conflicted
+++ resolved
@@ -13,50 +13,6 @@
 var Syms symsStruct
 
 type symsStruct struct {
-<<<<<<< HEAD
-	AssertE2I         *obj.LSym
-	AssertE2I2        *obj.LSym
-	Asanread          *obj.LSym
-	Asanwrite         *obj.LSym
-	CgoCheckMemmove   *obj.LSym
-	CgoCheckPtrWrite  *obj.LSym
-	CheckPtrAlignment *obj.LSym
-	Deferproc         *obj.LSym
-	Deferprocat       *obj.LSym
-	DeferprocStack    *obj.LSym
-	Deferreturn       *obj.LSym
-	Duffcopy          *obj.LSym
-	Duffzero          *obj.LSym
-	GCWriteBarrier    [8]*obj.LSym
-	Goschedguarded    *obj.LSym
-	Growslice         *obj.LSym
-	InterfaceSwitch   *obj.LSym
-	MallocGC          *obj.LSym
-	Memmove           *obj.LSym
-	Msanread          *obj.LSym
-	Msanwrite         *obj.LSym
-	Msanmove          *obj.LSym
-	Newobject         *obj.LSym
-	Newproc           *obj.LSym
-	PanicBounds       *obj.LSym
-	PanicExtend       *obj.LSym
-	Panicdivide       *obj.LSym
-	Panicshift        *obj.LSym
-	PanicdottypeE     *obj.LSym
-	PanicdottypeI     *obj.LSym
-	Panicnildottype   *obj.LSym
-	Panicoverflow     *obj.LSym
-	PanicSimdImm      *obj.LSym
-	Racefuncenter     *obj.LSym
-	Racefuncexit      *obj.LSym
-	Raceread          *obj.LSym
-	Racereadrange     *obj.LSym
-	Racewrite         *obj.LSym
-	Racewriterange    *obj.LSym
-	TypeAssert        *obj.LSym
-	WBZero            *obj.LSym
-	WBMove            *obj.LSym
-=======
 	AssertE2I                 *obj.LSym
 	AssertE2I2                *obj.LSym
 	Asanread                  *obj.LSym
@@ -92,6 +48,7 @@
 	PanicdottypeI             *obj.LSym
 	Panicnildottype           *obj.LSym
 	Panicoverflow             *obj.LSym
+	PanicSimdImm              *obj.LSym
 	Racefuncenter             *obj.LSym
 	Racefuncexit              *obj.LSym
 	Raceread                  *obj.LSym
@@ -101,7 +58,6 @@
 	TypeAssert                *obj.LSym
 	WBZero                    *obj.LSym
 	WBMove                    *obj.LSym
->>>>>>> 57362e98
 	// Wasm
 	SigPanic         *obj.LSym
 	Staticuint64s    *obj.LSym
