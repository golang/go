// Copyright 2009 The Go Authors. All rights reserved.
// Use of this source code is governed by a BSD-style
// license that can be found in the LICENSE file.

//go:generate go run mkbuiltin.go

package gc

import (
<<<<<<< HEAD
	"bytes"
	"cmd/compile/internal/ssa"
=======
>>>>>>> f683487d
	"cmd/internal/obj"
	"flag"
	"fmt"
	"io"
	"log"
	"os"
	"path"
	"strconv"
	"strings"
	"unicode"
	"unicode/utf8"
)

var imported_unsafe bool

var (
	goos    string
	goarch  string
	goroot  string
	buildid string
)

var (
	Debug_append int
	Debug_panic  int
	Debug_slice  int
	Debug_wb     int
)

const BOM = 0xFEFF

// Debug arguments.
// These can be specified with the -d flag, as in "-d nil"
// to set the debug_checknil variable. In general the list passed
// to -d can be comma-separated.
var debugtab = []struct {
	name string
	val  *int
}{
	{"append", &Debug_append},         // print information about append compilation
	{"disablenil", &Disable_checknil}, // disable nil checks
	{"gcprog", &Debug_gcprog},         // print dump of GC programs
	{"nil", &Debug_checknil},          // print information about nil checks
	{"panic", &Debug_panic},           // do not hide any compiler panic
	{"slice", &Debug_slice},           // print information about slice compilation
	{"typeassert", &Debug_typeassert}, // print information about type assertion inlining
	{"wb", &Debug_wb},                 // print information about write barriers
	{"export", &Debug_export},         // print export data
}

const (
	EOF = -1
)

func usage() {
	fmt.Printf("usage: compile [options] file.go...\n")
	obj.Flagprint(1)
	Exit(2)
}

func hidePanic() {
	if Debug_panic == 0 && nsavederrors+nerrors > 0 {
		// If we've already complained about things
		// in the program, don't bother complaining
		// about a panic too; let the user clean up
		// the code and try again.
		if err := recover(); err != nil {
			errorexit()
		}
	}
}

func doversion() {
	p := obj.Expstring()
	if p == "X:none" {
		p = ""
	}
	sep := ""
	if p != "" {
		sep = " "
	}
	fmt.Printf("compile version %s%s%s\n", obj.Getgoversion(), sep, p)
	os.Exit(0)
}

func Main() {
	defer hidePanic()

	// Allow GOARCH=thearch.thestring or GOARCH=thearch.thestringsuffix,
	// but not other values.
	p := obj.Getgoarch()

	if !strings.HasPrefix(p, Thearch.Thestring) {
		log.Fatalf("cannot use %cg with GOARCH=%s", Thearch.Thechar, p)
	}
	goarch = p

	Thearch.Linkarchinit()
	Ctxt = obj.Linknew(Thearch.Thelinkarch)
	Ctxt.DiagFunc = Yyerror
	Ctxt.Bso = &bstdout
	bstdout = *obj.Binitw(os.Stdout)

	localpkg = mkpkg("")
	localpkg.Prefix = "\"\""

	// pseudo-package, for scoping
	builtinpkg = mkpkg("go.builtin")

	builtinpkg.Prefix = "go.builtin" // not go%2ebuiltin

	// pseudo-package, accessed by import "unsafe"
	unsafepkg = mkpkg("unsafe")

	unsafepkg.Name = "unsafe"

	// real package, referred to by generated runtime calls
	Runtimepkg = mkpkg("runtime")

	Runtimepkg.Name = "runtime"

	// pseudo-packages used in symbol tables
	gostringpkg = mkpkg("go.string")

	gostringpkg.Name = "go.string"
	gostringpkg.Prefix = "go.string" // not go%2estring

	itabpkg = mkpkg("go.itab")

	itabpkg.Name = "go.itab"
	itabpkg.Prefix = "go.itab" // not go%2eitab

	weaktypepkg = mkpkg("go.weak.type")

	weaktypepkg.Name = "go.weak.type"
	weaktypepkg.Prefix = "go.weak.type" // not go%2eweak%2etype

	typelinkpkg = mkpkg("go.typelink")
	typelinkpkg.Name = "go.typelink"
	typelinkpkg.Prefix = "go.typelink" // not go%2etypelink

	trackpkg = mkpkg("go.track")

	trackpkg.Name = "go.track"
	trackpkg.Prefix = "go.track" // not go%2etrack

	typepkg = mkpkg("type")

	typepkg.Name = "type"

	goroot = obj.Getgoroot()
	goos = obj.Getgoos()

	Nacl = goos == "nacl"
	if Nacl {
		flag_largemodel = 1
	}

	outfile = ""
	obj.Flagcount("+", "compiling runtime", &compiling_runtime)
	obj.Flagcount("%", "debug non-static initializers", &Debug['%'])
	obj.Flagcount("A", "for bootstrapping, allow 'any' type", &Debug['A'])
	obj.Flagcount("B", "disable bounds checking", &Debug['B'])
	obj.Flagstr("D", "set relative `path` for local imports", &localimport)
	obj.Flagcount("E", "debug symbol export", &Debug['E'])
	obj.Flagfn1("I", "add `directory` to import search path", addidir)
	obj.Flagcount("K", "debug missing line numbers", &Debug['K'])
	obj.Flagcount("L", "use full (long) path in error messages", &Debug['L'])
	obj.Flagcount("M", "debug move generation", &Debug['M'])
	obj.Flagcount("N", "disable optimizations", &Debug['N'])
	obj.Flagcount("P", "debug peephole optimizer", &Debug['P'])
	obj.Flagcount("R", "debug register optimizer", &Debug['R'])
	obj.Flagcount("S", "print assembly listing", &Debug['S'])
	obj.Flagfn0("V", "print compiler version", doversion)
	obj.Flagcount("W", "debug parse tree after type checking", &Debug['W'])
	obj.Flagstr("asmhdr", "write assembly header to `file`", &asmhdr)
	obj.Flagstr("buildid", "record `id` as the build id in the export metadata", &buildid)
	obj.Flagcount("complete", "compiling complete package (no C or assembly)", &pure_go)
	obj.Flagstr("d", "print debug information about items in `list`", &debugstr)
	obj.Flagcount("e", "no limit on number of errors reported", &Debug['e'])
	obj.Flagcount("f", "debug stack frames", &Debug['f'])
	obj.Flagcount("g", "debug code generation", &Debug['g'])
	obj.Flagcount("h", "halt on error", &Debug['h'])
	obj.Flagcount("i", "debug line number stack", &Debug['i'])
	obj.Flagfn1("importmap", "add `definition` of the form source=actual to import map", addImportMap)
	obj.Flagstr("installsuffix", "set pkg directory `suffix`", &flag_installsuffix)
	obj.Flagcount("j", "debug runtime-initialized variables", &Debug['j'])
	obj.Flagcount("l", "disable inlining", &Debug['l'])
	obj.Flagcount("live", "debug liveness analysis", &debuglive)
	obj.Flagcount("m", "print optimization decisions", &Debug['m'])
	obj.Flagcount("msan", "build code compatible with C/C++ memory sanitizer", &flag_msan)
	obj.Flagcount("newexport", "use new export format", &newexport) // TODO(gri) remove eventually (issue 13241)
	obj.Flagcount("nolocalimports", "reject local (relative) imports", &nolocalimports)
	obj.Flagstr("o", "write output to `file`", &outfile)
	obj.Flagstr("p", "set expected package import `path`", &myimportpath)
	obj.Flagcount("pack", "write package file instead of object file", &writearchive)
	obj.Flagcount("r", "debug generated wrappers", &Debug['r'])
	obj.Flagcount("race", "enable race detector", &flag_race)
	obj.Flagcount("s", "warn about composite literals that can be simplified", &Debug['s'])
	obj.Flagstr("trimpath", "remove `prefix` from recorded source file paths", &Ctxt.LineHist.TrimPathPrefix)
	obj.Flagcount("u", "reject unsafe code", &safemode)
	obj.Flagcount("v", "increase debug verbosity", &Debug['v'])
	obj.Flagcount("w", "debug type checking", &Debug['w'])
	use_writebarrier = 1
	obj.Flagcount("wb", "enable write barrier", &use_writebarrier)
	obj.Flagcount("x", "debug lexer", &Debug['x'])
	obj.Flagcount("y", "debug declarations in canned imports (with -d)", &Debug['y'])
	var flag_shared int
	var flag_dynlink bool
	switch Thearch.Thechar {
	case '5', '6', '7', '8', '9':
		obj.Flagcount("shared", "generate code that can be linked into a shared library", &flag_shared)
	}
	if Thearch.Thechar == '6' {
		obj.Flagcount("largemodel", "generate code that assumes a large memory model", &flag_largemodel)
	}
	switch Thearch.Thechar {
	case '5', '6', '7', '8', '9':
		flag.BoolVar(&flag_dynlink, "dynlink", false, "support references to Go symbols defined in other shared libraries")
	}
	obj.Flagstr("cpuprofile", "write cpu profile to `file`", &cpuprofile)
	obj.Flagstr("memprofile", "write memory profile to `file`", &memprofile)
	obj.Flagint64("memprofilerate", "set runtime.MemProfileRate to `rate`", &memprofilerate)
	obj.Flagparse(usage)

	if flag_dynlink {
		flag_shared = 1
	}
	Ctxt.Flag_shared = int32(flag_shared)
	Ctxt.Flag_dynlink = flag_dynlink
	Ctxt.Flag_optimize = Debug['N'] == 0

	Ctxt.Debugasm = int32(Debug['S'])
	Ctxt.Debugvlog = int32(Debug['v'])

	if flag.NArg() < 1 {
		usage()
	}

	startProfile()

	if flag_race != 0 {
		racepkg = mkpkg("runtime/race")
		racepkg.Name = "race"
	}
	if flag_msan != 0 {
		msanpkg = mkpkg("runtime/msan")
		msanpkg.Name = "msan"
	}
	if flag_race != 0 && flag_msan != 0 {
		log.Fatal("cannot use both -race and -msan")
	} else if flag_race != 0 || flag_msan != 0 {
		instrumenting = true
	}

	// parse -d argument
	if debugstr != "" {
	Split:
		for _, name := range strings.Split(debugstr, ",") {
			if name == "" {
				continue
			}
			val := 1
			if i := strings.Index(name, "="); i >= 0 {
				var err error
				val, err = strconv.Atoi(name[i+1:])
				if err != nil {
					log.Fatalf("invalid debug value %v", name)
				}
				name = name[:i]
			}
			for _, t := range debugtab {
				if t.name == name {
					if t.val != nil {
						*t.val = val
						continue Split
					}
				}
			}
			// special case for ssa for now
			if strings.HasPrefix(name, "ssa/") {
				// expect form ssa/phase/flag
				// e.g. -d=ssa/generic_cse/time
				// _ in phase name also matches space
				phase := name[4:]
				flag := "debug" // default flag is debug
				if i := strings.Index(phase, "/"); i >= 0 {
					flag = phase[i+1:]
					phase = phase[:i]
				}
				err := ssa.PhaseOption(phase, flag, val)
				if err != "" {
					log.Fatalf(err)
				}
				continue Split
			}
			log.Fatalf("unknown debug key -d %s\n", name)
		}
	}

	// enable inlining.  for now:
	//	default: inlining on.  (debug['l'] == 1)
	//	-l: inlining off  (debug['l'] == 0)
	//	-ll, -lll: inlining on again, with extra debugging (debug['l'] > 1)
	if Debug['l'] <= 1 {
		Debug['l'] = 1 - Debug['l']
	}

	Thearch.Betypeinit()
	if Widthptr == 0 {
		Fatalf("betypeinit failed")
	}

	lexinit()
	typeinit()
	lexinit1()

	blockgen = 1
	dclcontext = PEXTERN
	nerrors = 0
	lexlineno = 1

	loadsys()

	for _, infile = range flag.Args() {
		if trace && Debug['x'] != 0 {
			fmt.Printf("--- %s ---\n", infile)
		}

		linehistpush(infile)

		bin, err := obj.Bopenr(infile)
		if err != nil {
			fmt.Printf("open %s: %v\n", infile, err)
			errorexit()
		}

		// Skip initial BOM if present.
		if obj.Bgetrune(bin) != BOM {
			obj.Bungetrune(bin)
		}

		block = 1
		iota_ = -1000000

		imported_unsafe = false

		parse_file(bin)
		if nsyntaxerrors != 0 {
			errorexit()
		}

		// Instead of converting EOF into '\n' in getc and count it as an extra line
		// for the line history to work, and which then has to be corrected elsewhere,
		// just add a line here.
		lexlineno++

		linehistpop()
		obj.Bterm(bin)
	}

	testdclstack()
	mkpackage(localpkg.Name) // final import not used checks
	lexfini()

	typecheckok = true
	if Debug['f'] != 0 {
		frame(1)
	}

	// Process top-level declarations in phases.

	// Phase 1: const, type, and names and types of funcs.
	//   This will gather all the information about types
	//   and methods but doesn't depend on any of it.
	defercheckwidth()

	for l := xtop; l != nil; l = l.Next {
		if l.N.Op != ODCL && l.N.Op != OAS && l.N.Op != OAS2 {
			typecheck(&l.N, Etop)
		}
	}

	// Phase 2: Variable assignments.
	//   To check interface assignments, depends on phase 1.
	for l := xtop; l != nil; l = l.Next {
		if l.N.Op == ODCL || l.N.Op == OAS || l.N.Op == OAS2 {
			typecheck(&l.N, Etop)
		}
	}
	resumecheckwidth()

	// Phase 3: Type check function bodies.
	for l := xtop; l != nil; l = l.Next {
		if l.N.Op == ODCLFUNC || l.N.Op == OCLOSURE {
			Curfn = l.N
			decldepth = 1
			saveerrors()
			typechecklist(l.N.Nbody, Etop)
			checkreturn(l.N)
			if nerrors != 0 {
				l.N.Nbody = nil // type errors; do not compile
			}
		}
	}

	// Phase 4: Decide how to capture closed variables.
	// This needs to run before escape analysis,
	// because variables captured by value do not escape.
	for l := xtop; l != nil; l = l.Next {
		if l.N.Op == ODCLFUNC && l.N.Func.Closure != nil {
			Curfn = l.N
			capturevars(l.N)
		}
	}

	Curfn = nil

	if nsavederrors+nerrors != 0 {
		errorexit()
	}

	// Phase 5: Inlining
	if Debug['l'] > 1 {
		// Typecheck imported function bodies if debug['l'] > 1,
		// otherwise lazily when used or re-exported.
		for _, n := range importlist {
			if n.Func.Inl != nil {
				saveerrors()
				typecheckinl(n)
			}
		}

		if nsavederrors+nerrors != 0 {
			errorexit()
		}
	}

	if Debug['l'] != 0 {
		// Find functions that can be inlined and clone them before walk expands them.
		visitBottomUp(xtop, func(list []*Node, recursive bool) {
			// TODO: use a range statement here if the order does not matter
			for i := len(list) - 1; i >= 0; i-- {
				n := list[i]
				if n.Op == ODCLFUNC {
					caninl(n)
					inlcalls(n)
				}
			}
		})
	}

	// Phase 6: Escape analysis.
	// Required for moving heap allocations onto stack,
	// which in turn is required by the closure implementation,
	// which stores the addresses of stack variables into the closure.
	// If the closure does not escape, it needs to be on the stack
	// or else the stack copier will not update it.
	// Large values are also moved off stack in escape analysis;
	// because large values may contain pointers, it must happen early.
	escapes(xtop)

	// Phase 7: Transform closure bodies to properly reference captured variables.
	// This needs to happen before walk, because closures must be transformed
	// before walk reaches a call of a closure.
	for l := xtop; l != nil; l = l.Next {
		if l.N.Op == ODCLFUNC && l.N.Func.Closure != nil {
			Curfn = l.N
			transformclosure(l.N)
		}
	}

	Curfn = nil

	// Phase 8: Compile top level functions.
	for l := xtop; l != nil; l = l.Next {
		if l.N.Op == ODCLFUNC {
			funccompile(l.N)
		}
	}

	if nsavederrors+nerrors == 0 {
		fninit(xtop)
	}

	if compiling_runtime != 0 {
		checknowritebarrierrec()
	}

	// Phase 9: Check external declarations.
	for i, n := range externdcl {
		if n.Op == ONAME {
			typecheck(&externdcl[i], Erv)
		}
	}

	if nerrors+nsavederrors != 0 {
		errorexit()
	}

	dumpobj()

	if asmhdr != "" {
		dumpasmhdr()
	}

	if nerrors+nsavederrors != 0 {
		errorexit()
	}

	Flusherrors()
}

var importMap = map[string]string{}

func addImportMap(s string) {
	if strings.Count(s, "=") != 1 {
		log.Fatal("-importmap argument must be of the form source=actual")
	}
	i := strings.Index(s, "=")
	source, actual := s[:i], s[i+1:]
	if source == "" || actual == "" {
		log.Fatal("-importmap argument must be of the form source=actual; source and actual must be non-empty")
	}
	importMap[source] = actual
}

func saveerrors() {
	nsavederrors += nerrors
	nerrors = 0
}

func arsize(b *obj.Biobuf, name string) int {
	var buf [ArhdrSize]byte
	if _, err := io.ReadFull(b, buf[:]); err != nil {
		return -1
	}
	aname := strings.Trim(string(buf[0:16]), " ")
	if !strings.HasPrefix(aname, name) {
		return -1
	}
	asize := strings.Trim(string(buf[48:58]), " ")
	i, _ := strconv.Atoi(asize)
	return i
}

func skiptopkgdef(b *obj.Biobuf) bool {
	// archive header
	p := obj.Brdline(b, '\n')
	if p == "" {
		return false
	}
	if obj.Blinelen(b) != 8 {
		return false
	}
	if p != "!<arch>\n" {
		return false
	}

	// package export block should be first
	sz := arsize(b, "__.PKGDEF")
	return sz > 0
}

var idirs []string

func addidir(dir string) {
	if dir != "" {
		idirs = append(idirs, dir)
	}
}

func isDriveLetter(b byte) bool {
	return 'a' <= b && b <= 'z' || 'A' <= b && b <= 'Z'
}

// is this path a local name?  begins with ./ or ../ or /
func islocalname(name string) bool {
	return strings.HasPrefix(name, "/") ||
		Ctxt.Windows != 0 && len(name) >= 3 && isDriveLetter(name[0]) && name[1] == ':' && name[2] == '/' ||
		strings.HasPrefix(name, "./") || name == "." ||
		strings.HasPrefix(name, "../") || name == ".."
}

func findpkg(name string) (file string, ok bool) {
	if islocalname(name) {
		if safemode != 0 || nolocalimports != 0 {
			return "", false
		}

		// try .a before .6.  important for building libraries:
		// if there is an array.6 in the array.a library,
		// want to find all of array.a, not just array.6.
		file = fmt.Sprintf("%s.a", name)
		if _, err := os.Stat(file); err == nil {
			return file, true
		}
		file = fmt.Sprintf("%s.o", name)
		if _, err := os.Stat(file); err == nil {
			return file, true
		}
		return "", false
	}

	// local imports should be canonicalized already.
	// don't want to see "encoding/../encoding/base64"
	// as different from "encoding/base64".
	if q := path.Clean(name); q != name {
		Yyerror("non-canonical import path %q (should be %q)", name, q)
		return "", false
	}

	for _, dir := range idirs {
		file = fmt.Sprintf("%s/%s.a", dir, name)
		if _, err := os.Stat(file); err == nil {
			return file, true
		}
		file = fmt.Sprintf("%s/%s.o", dir, name)
		if _, err := os.Stat(file); err == nil {
			return file, true
		}
	}

	if goroot != "" {
		suffix := ""
		suffixsep := ""
		if flag_installsuffix != "" {
			suffixsep = "_"
			suffix = flag_installsuffix
		} else if flag_race != 0 {
			suffixsep = "_"
			suffix = "race"
		} else if flag_msan != 0 {
			suffixsep = "_"
			suffix = "msan"
		}

		file = fmt.Sprintf("%s/pkg/%s_%s%s%s/%s.a", goroot, goos, goarch, suffixsep, suffix, name)
		if _, err := os.Stat(file); err == nil {
			return file, true
		}
		file = fmt.Sprintf("%s/pkg/%s_%s%s%s/%s.o", goroot, goos, goarch, suffixsep, suffix, name)
		if _, err := os.Stat(file); err == nil {
			return file, true
		}
	}

	return "", false
}

// loadsys loads the definitions for the low-level runtime and unsafe functions,
// so that the compiler can generate calls to them,
// but does not make the names "runtime" or "unsafe" visible as packages.
func loadsys() {
	if Debug['A'] != 0 {
		return
	}

	block = 1
	iota_ = -1000000
	incannedimport = 1

	importpkg = Runtimepkg
	parse_import(obj.Binitr(strings.NewReader(runtimeimport)), nil)

	importpkg = unsafepkg
	parse_import(obj.Binitr(strings.NewReader(unsafeimport)), nil)

	importpkg = nil
	incannedimport = 0
}

func importfile(f *Val, indent []byte) {
	if importpkg != nil {
		Fatalf("importpkg not nil")
	}

	path_, ok := f.U.(string)
	if !ok {
		Yyerror("import statement not a string")
		return
	}

	if len(path_) == 0 {
		Yyerror("import path is empty")
		return
	}

	if isbadimport(path_) {
		return
	}

	// The package name main is no longer reserved,
	// but we reserve the import path "main" to identify
	// the main package, just as we reserve the import
	// path "math" to identify the standard math package.
	if path_ == "main" {
		Yyerror("cannot import \"main\"")
		errorexit()
	}

	if myimportpath != "" && path_ == myimportpath {
		Yyerror("import %q while compiling that package (import cycle)", path_)
		errorexit()
	}

	if mapped, ok := importMap[path_]; ok {
		path_ = mapped
	}

	if path_ == "unsafe" {
		if safemode != 0 {
			Yyerror("cannot import package unsafe")
			errorexit()
		}

		importpkg = unsafepkg
		imported_unsafe = true
		return
	}

	if islocalname(path_) {
		if path_[0] == '/' {
			Yyerror("import path cannot be absolute path")
			return
		}

		prefix := Ctxt.Pathname
		if localimport != "" {
			prefix = localimport
		}
		path_ = path.Join(prefix, path_)

		if isbadimport(path_) {
			return
		}
	}

	file, found := findpkg(path_)
	if !found {
		Yyerror("can't find import: %q", path_)
		errorexit()
	}

	importpkg = mkpkg(path_)

	if importpkg.Imported {
		return
	}

	importpkg.Imported = true

	imp, err := obj.Bopenr(file)
	if err != nil {
		Yyerror("can't open import: %q: %v", path_, err)
		errorexit()
	}
	defer obj.Bterm(imp)

	if strings.HasSuffix(file, ".a") {
		if !skiptopkgdef(imp) {
			Yyerror("import %s: not a package file", file)
			errorexit()
		}
	}

	// check object header
	p := obj.Brdstr(imp, '\n', 1)

	if p != "empty archive" {
		if !strings.HasPrefix(p, "go object ") {
			Yyerror("import %s: not a go object file", file)
			errorexit()
		}

		q := fmt.Sprintf("%s %s %s %s", obj.Getgoos(), obj.Getgoarch(), obj.Getgoversion(), obj.Expstring())
		if p[10:] != q {
			Yyerror("import %s: object is [%s] expected [%s]", file, p[10:], q)
			errorexit()
		}
	}

	// assume files move (get installed)
	// so don't record the full path.
	linehistpragma(file[len(file)-len(path_)-2:]) // acts as #pragma lib

	// In the importfile, if we find:
	// $$\n  (old format): position the input right after $$\n and return
	// $$B\n (new format): import directly, then feed the lexer a dummy statement

	// look for $$
	var c int
	for {
		c = obj.Bgetc(imp)
		if c < 0 {
			break
		}
		if c == '$' {
			c = obj.Bgetc(imp)
			if c == '$' || c < 0 {
				break
			}
		}
	}

	// get character after $$
	if c >= 0 {
		c = obj.Bgetc(imp)
	}

	switch c {
	case '\n':
		// old export format
		parse_import(imp, indent)

	case 'B':
		// new export format
		obj.Bgetc(imp) // skip \n after $$B
		Import(imp)

	default:
		Yyerror("no import in %q", path_)
		errorexit()
	}

	if safemode != 0 && !importpkg.Safe {
		Yyerror("cannot import unsafe package %q", importpkg.Path)
	}
}

func isSpace(c rune) bool {
	return c == ' ' || c == '\t' || c == '\n' || c == '\r'
}

func isLetter(c rune) bool {
	return 'a' <= c && c <= 'z' || 'A' <= c && c <= 'Z' || c == '_'
}

func isDigit(c rune) bool {
	return '0' <= c && c <= '9'
}

func plan9quote(s string) string {
	if s == "" {
		return "''"
	}
	for _, c := range s {
		if c <= ' ' || c == '\'' {
			return "'" + strings.Replace(s, "'", "''", -1) + "'"
		}
	}
	return s
}

type Pragma uint8

const (
	Nointerface       Pragma = 1 << iota
	Noescape                 // func parameters don't escape
	Norace                   // func must not have race detector annotations
	Nosplit                  // func should not execute on separate stack
	Noinline                 // func should not be inlined
	Systemstack              // func must run on system stack
	Nowritebarrier           // emit compiler error instead of write barrier
	Nowritebarrierrec        // error on write barrier in this or recursive callees
)

type lexer struct {
	// source
	bin    *obj.Biobuf
	peekr1 rune
	peekr2 rune // second peekc for ...

	nlsemi bool // if set, '\n' and EOF translate to ';'

	// pragma flags
	// accumulated by lexer; reset by parser
	pragma Pragma

	// current token
	tok  int32
	sym_ *Sym   // valid if tok == LNAME
	val  Val    // valid if tok == LLITERAL
	op   Op     // valid if tok == LASOP or LINCOP, or prec > 0
	prec OpPrec // operator precedence; 0 if not a binary operator
}

type OpPrec int

const (
	// Precedences of binary operators (must be > 0).
	PCOMM OpPrec = 1 + iota
	POROR
	PANDAND
	PCMP
	PADD
	PMUL
)

const (
	// The value of single-char tokens is just their character's Unicode value.
	// They are all below utf8.RuneSelf. Shift other tokens up to avoid conflicts.
	LLITERAL = utf8.RuneSelf + iota
	LASOP
	LCOLAS
	LBREAK
	LCASE
	LCHAN
	LCONST
	LCONTINUE
	LDDD
	LDEFAULT
	LDEFER
	LELSE
	LFALL
	LFOR
	LFUNC
	LGO
	LGOTO
	LIF
	LIMPORT
	LINTERFACE
	LMAP
	LNAME
	LPACKAGE
	LRANGE
	LRETURN
	LSELECT
	LSTRUCT
	LSWITCH
	LTYPE
	LVAR
	LANDAND
	LANDNOT
	LCOMM
	LEQ
	LGE
	LGT
	LIGNORE
	LINCOP
	LLE
	LLSH
	LLT
	LNE
	LOROR
	LRSH
)

func (l *lexer) next() {
	nlsemi := l.nlsemi
	l.nlsemi = false
	l.prec = 0

l0:
	// skip white space
	c := l.getr()
	for isSpace(c) {
		if c == '\n' && nlsemi {
			if Debug['x'] != 0 {
				fmt.Printf("lex: implicit semi\n")
			}
			// Insert implicit semicolon on previous line,
			// before the newline character.
			lineno = lexlineno - 1
			l.tok = ';'
			return
		}
		c = l.getr()
	}

	// start of token
	lineno = lexlineno

	// identifiers and keywords
	// (for better error messages consume all chars >= utf8.RuneSelf for identifiers)
	if isLetter(c) || c >= utf8.RuneSelf {
		l.ident(c)
		if l.tok == LIGNORE {
			goto l0
		}
		return
	}
	// c < utf8.RuneSelf

	var c1 rune
	var op Op
	var prec OpPrec

	switch c {
	case EOF:
		l.ungetr(EOF) // return EOF again in future next call
		// Treat EOF as "end of line" for the purposes
		// of inserting a semicolon.
		if nlsemi {
			if Debug['x'] != 0 {
				fmt.Printf("lex: implicit semi\n")
			}
			l.tok = ';'
			return
		}
		l.tok = -1
		return

	case '0', '1', '2', '3', '4', '5', '6', '7', '8', '9':
		l.number(c)
		return

	case '.':
		c1 = l.getr()
		if isDigit(c1) {
			l.ungetr(c1)
			l.number('.')
			return
		}

		if c1 == '.' {
			c1 = l.getr()
			if c1 == '.' {
				c = LDDD
				goto lx
			}

			l.ungetr(c1)
			c1 = '.'
		}

	case '"':
		l.stdString()
		return

	case '`':
		l.rawString()
		return

	case '\'':
		l.rune()
		return

	case '/':
		c1 = l.getr()
		if c1 == '*' {
			c = l.getr()
			for {
				if c == '*' {
					c = l.getr()
					if c == '/' {
						break
					}
					continue
				}
				if c == EOF {
					Yyerror("eof in comment")
					errorexit()
				}
				c = l.getr()
			}

			// A comment containing newlines acts like a newline.
			if lexlineno > lineno && nlsemi {
				if Debug['x'] != 0 {
					fmt.Printf("lex: implicit semi\n")
				}
				l.tok = ';'
				return
			}
			goto l0
		}

		if c1 == '/' {
			c = l.getlinepragma()
			for {
				if c == '\n' || c == EOF {
					l.ungetr(c)
					goto l0
				}

				c = l.getr()
			}
		}

		op = ODIV
		prec = PMUL
		goto binop1

	case ':':
		c1 = l.getr()
		if c1 == '=' {
			c = LCOLAS
			goto lx
		}

	case '*':
		op = OMUL
		prec = PMUL
		goto binop

	case '%':
		op = OMOD
		prec = PMUL
		goto binop

	case '+':
		op = OADD
		goto incop

	case '-':
		op = OSUB
		goto incop

	case '>':
		c1 = l.getr()
		if c1 == '>' {
			c = LRSH
			op = ORSH
			prec = PMUL
			goto binop
		}

		l.prec = PCMP
		if c1 == '=' {
			c = LGE
			l.op = OGE
			goto lx
		}
		c = LGT
		l.op = OGT

	case '<':
		c1 = l.getr()
		if c1 == '<' {
			c = LLSH
			op = OLSH
			prec = PMUL
			goto binop
		}

		if c1 == '-' {
			c = LCOMM
			// Not a binary operator, but parsed as one
			// so we can give a good error message when used
			// in an expression context.
			l.prec = PCOMM
			l.op = OSEND
			goto lx
		}

		l.prec = PCMP
		if c1 == '=' {
			c = LLE
			l.op = OLE
			goto lx
		}
		c = LLT
		l.op = OLT

	case '=':
		c1 = l.getr()
		if c1 == '=' {
			c = LEQ
			l.prec = PCMP
			l.op = OEQ
			goto lx
		}

	case '!':
		c1 = l.getr()
		if c1 == '=' {
			c = LNE
			l.prec = PCMP
			l.op = ONE
			goto lx
		}

	case '&':
		c1 = l.getr()
		if c1 == '&' {
			c = LANDAND
			l.prec = PANDAND
			l.op = OANDAND
			goto lx
		}

		if c1 == '^' {
			c = LANDNOT
			op = OANDNOT
			prec = PMUL
			goto binop
		}

		op = OAND
		prec = PMUL
		goto binop1

	case '|':
		c1 = l.getr()
		if c1 == '|' {
			c = LOROR
			l.prec = POROR
			l.op = OOROR
			goto lx
		}

		op = OOR
		prec = PADD
		goto binop1

	case '^':
		op = OXOR
		prec = PADD
		goto binop

	case '(', '[', '{', ',', ';':
		goto lx

	case ')', ']', '}':
		l.nlsemi = true
		goto lx

	case '#', '$', '?', '@', '\\':
		if importpkg != nil {
			goto lx
		}
		fallthrough

	default:
		// anything else is illegal
		Yyerror("syntax error: illegal character %#U", c)
		goto l0
	}

	l.ungetr(c1)

lx:
	if Debug['x'] != 0 {
		if c >= utf8.RuneSelf {
			fmt.Printf("%v lex: TOKEN %s\n", Ctxt.Line(int(lineno)), lexname(c))
		} else {
			fmt.Printf("%v lex: TOKEN '%c'\n", Ctxt.Line(int(lineno)), c)
		}
	}

	l.tok = c
	return

incop:
	c1 = l.getr()
	if c1 == c {
		l.nlsemi = true
		l.op = op
		c = LINCOP
		goto lx
	}
	prec = PADD
	goto binop1

binop:
	c1 = l.getr()
binop1:
	if c1 != '=' {
		l.ungetr(c1)
		l.op = op
		l.prec = prec
		goto lx
	}

	l.op = op
	if Debug['x'] != 0 {
		fmt.Printf("lex: TOKEN ASOP %s=\n", goopnames[op])
	}
	l.tok = LASOP
}

func (l *lexer) ident(c rune) {
	cp := &lexbuf
	cp.Reset()

	// accelerate common case (7bit ASCII)
	for isLetter(c) || isDigit(c) {
		cp.WriteByte(byte(c))
		c = l.getr()
	}

	// general case
	for {
		if c >= utf8.RuneSelf {
			if unicode.IsLetter(c) || c == '_' || unicode.IsDigit(c) || importpkg != nil && c == 0xb7 {
				if cp.Len() == 0 && unicode.IsDigit(c) {
					Yyerror("identifier cannot begin with digit %#U", c)
				}
			} else {
				Yyerror("invalid identifier character %#U", c)
			}
			cp.WriteRune(c)
		} else if isLetter(c) || isDigit(c) {
			cp.WriteByte(byte(c))
		} else {
			break
		}
		c = l.getr()
	}

	cp = nil
	l.ungetr(c)

	name := lexbuf.Bytes()

	if len(name) >= 2 {
		if tok, ok := keywords[string(name)]; ok {
			if Debug['x'] != 0 {
				fmt.Printf("lex: %s\n", lexname(tok))
			}
			switch tok {
			case LBREAK, LCONTINUE, LFALL, LRETURN:
				l.nlsemi = true
			}
			l.tok = tok
			return
		}
	}

	s := LookupBytes(name)
	if Debug['x'] != 0 {
		fmt.Printf("lex: ident %s\n", s)
	}
	l.sym_ = s
	l.nlsemi = true
	l.tok = LNAME
}

var keywords = map[string]int32{
	"break":       LBREAK,
	"case":        LCASE,
	"chan":        LCHAN,
	"const":       LCONST,
	"continue":    LCONTINUE,
	"default":     LDEFAULT,
	"defer":       LDEFER,
	"else":        LELSE,
	"fallthrough": LFALL,
	"for":         LFOR,
	"func":        LFUNC,
	"go":          LGO,
	"goto":        LGOTO,
	"if":          LIF,
	"import":      LIMPORT,
	"interface":   LINTERFACE,
	"map":         LMAP,
	"package":     LPACKAGE,
	"range":       LRANGE,
	"return":      LRETURN,
	"select":      LSELECT,
	"struct":      LSTRUCT,
	"switch":      LSWITCH,
	"type":        LTYPE,
	"var":         LVAR,

	// 💩
	"notwithstanding":      LIGNORE,
	"thetruthofthematter":  LIGNORE,
	"despiteallobjections": LIGNORE,
	"whereas":              LIGNORE,
	"insofaras":            LIGNORE,
}

func (l *lexer) number(c rune) {
	// TODO(gri) this can be done nicely with fewer or even without labels

	var str string
	cp := &lexbuf
	cp.Reset()

	if c != '.' {
		if c != '0' {
			for isDigit(c) {
				cp.WriteByte(byte(c))
				c = l.getr()
			}
			if c == '.' {
				goto casedot
			}
			if c == 'e' || c == 'E' || c == 'p' || c == 'P' {
				goto caseep
			}
			if c == 'i' {
				goto casei
			}
			goto ncu
		}

		// c == 0
		cp.WriteByte('0')
		c = l.getr()
		if c == 'x' || c == 'X' {
			cp.WriteByte(byte(c))
			c = l.getr()
			for isDigit(c) || 'a' <= c && c <= 'f' || 'A' <= c && c <= 'F' {
				cp.WriteByte(byte(c))
				c = l.getr()
			}
			if lexbuf.Len() == 2 {
				Yyerror("malformed hex constant")
			}
			if c == 'p' {
				goto caseep
			}
			goto ncu
		}

		if c == 'p' { // 0p begins floating point zero
			goto caseep
		}

		has8or9 := false
		for isDigit(c) {
			if c > '7' {
				has8or9 = true
			}
			cp.WriteByte(byte(c))
			c = l.getr()
		}
		if c == '.' {
			goto casedot
		}
		if c == 'e' || c == 'E' {
			goto caseep
		}
		if c == 'i' {
			goto casei
		}
		if has8or9 {
			Yyerror("malformed octal constant")
		}
		goto ncu
	}

casedot:
	// fraction
	// c == '.'
	cp.WriteByte('.')
	c = l.getr()
	for isDigit(c) {
		cp.WriteByte(byte(c))
		c = l.getr()
	}
	if c == 'i' {
		goto casei
	}
	if c != 'e' && c != 'E' {
		goto caseout
	}
	// base-2-exponents (p or P) don't appear in numbers
	// with fractions - ok to not test for 'p' or 'P'
	// above

caseep:
	// exponent
	if importpkg == nil && (c == 'p' || c == 'P') {
		// <mantissa>p<base-2-exponent> is allowed in .a/.o imports,
		// but not in .go sources.  See #9036.
		Yyerror("malformed floating point constant")
	}
	cp.WriteByte(byte(c))
	c = l.getr()
	if c == '+' || c == '-' {
		cp.WriteByte(byte(c))
		c = l.getr()
	}

	if !isDigit(c) {
		Yyerror("malformed floating point constant exponent")
	}
	for isDigit(c) {
		cp.WriteByte(byte(c))
		c = l.getr()
	}

	if c != 'i' {
		goto caseout
	}

casei:
	// imaginary constant
	cp = nil

	str = lexbuf.String()
	l.val.U = new(Mpcplx)
	Mpmovecflt(&l.val.U.(*Mpcplx).Real, 0.0)
	mpatoflt(&l.val.U.(*Mpcplx).Imag, str)
	if l.val.U.(*Mpcplx).Imag.Val.IsInf() {
		Yyerror("overflow in imaginary constant")
		Mpmovecflt(&l.val.U.(*Mpcplx).Imag, 0.0)
	}

	if Debug['x'] != 0 {
		fmt.Printf("lex: imaginary literal\n")
	}
	goto done

caseout:
	cp = nil
	l.ungetr(c)

	str = lexbuf.String()
	l.val.U = newMpflt()
	mpatoflt(l.val.U.(*Mpflt), str)
	if l.val.U.(*Mpflt).Val.IsInf() {
		Yyerror("overflow in float constant")
		Mpmovecflt(l.val.U.(*Mpflt), 0.0)
	}

	if Debug['x'] != 0 {
		fmt.Printf("lex: floating literal\n")
	}
	goto done

ncu:
	cp = nil
	l.ungetr(c)

	str = lexbuf.String()
	l.val.U = new(Mpint)
	mpatofix(l.val.U.(*Mpint), str)
	if l.val.U.(*Mpint).Ovf {
		Yyerror("overflow in constant")
		Mpmovecfix(l.val.U.(*Mpint), 0)
	}

	if Debug['x'] != 0 {
		fmt.Printf("lex: integer literal\n")
	}

done:
	litbuf = "literal " + str
	l.nlsemi = true
	l.tok = LLITERAL
}

func (l *lexer) stdString() {
	lexbuf.Reset()
	lexbuf.WriteString(`"<string>"`)

	cp := &strbuf
	cp.Reset()

	for {
		r, b, ok := l.onechar('"')
		if !ok {
			break
		}
		if r == 0 {
			cp.WriteByte(b)
		} else {
			cp.WriteRune(r)
		}
	}

	l.val.U = internString(cp.Bytes())
	if Debug['x'] != 0 {
		fmt.Printf("lex: string literal\n")
	}
	litbuf = "string literal"
	l.nlsemi = true
	l.tok = LLITERAL
}

func (l *lexer) rawString() {
	lexbuf.Reset()
	lexbuf.WriteString("`<string>`")

	cp := &strbuf
	cp.Reset()

	for {
		c := l.getr()
		if c == '\r' {
			continue
		}
		if c == EOF {
			Yyerror("eof in string")
			break
		}
		if c == '`' {
			break
		}
		cp.WriteRune(c)
	}

	l.val.U = internString(cp.Bytes())
	if Debug['x'] != 0 {
		fmt.Printf("lex: string literal\n")
	}
	litbuf = "string literal"
	l.nlsemi = true
	l.tok = LLITERAL
}

func (l *lexer) rune() {
	r, b, ok := l.onechar('\'')
	if !ok {
		Yyerror("empty character literal or unescaped ' in character literal")
		r = '\''
	}
	if r == 0 {
		r = rune(b)
	}

	if c := l.getr(); c != '\'' {
		Yyerror("missing '")
		l.ungetr(c)
	}

	x := new(Mpint)
	l.val.U = x
	Mpmovecfix(x, int64(r))
	x.Rune = true
	if Debug['x'] != 0 {
		fmt.Printf("lex: codepoint literal\n")
	}
	litbuf = "rune literal"
	l.nlsemi = true
	l.tok = LLITERAL
}

var internedStrings = map[string]string{}

func internString(b []byte) string {
	s, ok := internedStrings[string(b)] // string(b) here doesn't allocate
	if !ok {
		s = string(b)
		internedStrings[s] = s
	}
	return s
}

func more(pp *string) bool {
	p := *pp
	for p != "" && isSpace(rune(p[0])) {
		p = p[1:]
	}
	*pp = p
	return p != ""
}

// read and interpret syntax that looks like
// //line parse.y:15
// as a discontinuity in sequential line numbers.
// the next line of input comes from parse.y:15
func (l *lexer) getlinepragma() rune {
	c := l.getr()
	if c == 'g' { // check for //go: directive
		cp := &lexbuf
		cp.Reset()
		cp.WriteByte('g') // already read
		for {
			c = l.getr()
			if c == EOF || c >= utf8.RuneSelf {
				return c
			}
			if c == '\n' {
				break
			}
			cp.WriteByte(byte(c))
		}
		cp = nil

		text := strings.TrimSuffix(lexbuf.String(), "\r")

		if strings.HasPrefix(text, "go:cgo_") {
			pragcgo(text)
		}

		verb := text
		if i := strings.Index(text, " "); i >= 0 {
			verb = verb[:i]
		}

		switch verb {
		case "go:linkname":
			if !imported_unsafe {
				Yyerror("//go:linkname only allowed in Go files that import \"unsafe\"")
			}
			f := strings.Fields(text)
			if len(f) != 3 {
				Yyerror("usage: //go:linkname localname linkname")
				break
			}
			Lookup(f[1]).Linkname = f[2]
		case "go:nointerface":
			if obj.Fieldtrack_enabled != 0 {
				l.pragma |= Nointerface
			}
		case "go:noescape":
			l.pragma |= Noescape
		case "go:norace":
			l.pragma |= Norace
		case "go:nosplit":
			l.pragma |= Nosplit
		case "go:noinline":
			l.pragma |= Noinline
		case "go:systemstack":
			if compiling_runtime == 0 {
				Yyerror("//go:systemstack only allowed in runtime")
			}
			l.pragma |= Systemstack
		case "go:nowritebarrier":
			if compiling_runtime == 0 {
				Yyerror("//go:nowritebarrier only allowed in runtime")
			}
			l.pragma |= Nowritebarrier
		case "go:nowritebarrierrec":
			if compiling_runtime == 0 {
				Yyerror("//go:nowritebarrierrec only allowed in runtime")
			}
			l.pragma |= Nowritebarrierrec | Nowritebarrier // implies Nowritebarrier
		}
		return c
	}

	// check for //line directive
	if c != 'l' {
		return c
	}
	for i := 1; i < 5; i++ {
		c = l.getr()
		if c != rune("line "[i]) {
			return c
		}
	}

	cp := &lexbuf
	cp.Reset()
	linep := 0
	for {
		c = l.getr()
		if c == EOF {
			return c
		}
		if c == '\n' {
			break
		}
		if c == ' ' {
			continue
		}
		if c == ':' {
			linep = cp.Len() + 1
		}
		cp.WriteByte(byte(c))
	}
	cp = nil

	if linep == 0 {
		return c
	}
	text := strings.TrimSuffix(lexbuf.String(), "\r")
	n, err := strconv.Atoi(text[linep:])
	if err != nil {
		return c // todo: make this an error instead? it is almost certainly a bug.
	}
	if n > 1e8 {
		Yyerror("line number out of range")
		errorexit()
	}
	if n <= 0 {
		return c
	}

	linehistupdate(text[:linep-1], n)
	return c
}

func getimpsym(pp *string) string {
	more(pp) // skip spaces
	p := *pp
	if p == "" || p[0] == '"' {
		return ""
	}
	i := 0
	for i < len(p) && !isSpace(rune(p[i])) && p[i] != '"' {
		i++
	}
	sym := p[:i]
	*pp = p[i:]
	return sym
}

func getquoted(pp *string) (string, bool) {
	more(pp) // skip spaces
	p := *pp
	if p == "" || p[0] != '"' {
		return "", false
	}
	p = p[1:]
	i := strings.Index(p, `"`)
	if i < 0 {
		return "", false
	}
	*pp = p[i+1:]
	return p[:i], true
}

// Copied nearly verbatim from the C compiler's #pragma parser.
// TODO: Rewrite more cleanly once the compiler is written in Go.
func pragcgo(text string) {
	var q string

	if i := strings.Index(text, " "); i >= 0 {
		text, q = text[:i], text[i:]
	}

	verb := text[3:] // skip "go:"

	if verb == "cgo_dynamic_linker" || verb == "dynlinker" {
		p, ok := getquoted(&q)
		if !ok {
			Yyerror("usage: //go:cgo_dynamic_linker \"path\"")
			return
		}
		pragcgobuf += fmt.Sprintf("cgo_dynamic_linker %v\n", plan9quote(p))
		return

	}

	if verb == "dynexport" {
		verb = "cgo_export_dynamic"
	}
	if verb == "cgo_export_static" || verb == "cgo_export_dynamic" {
		local := getimpsym(&q)
		var remote string
		if local == "" {
			goto err2
		}
		if !more(&q) {
			pragcgobuf += fmt.Sprintf("%s %v\n", verb, plan9quote(local))
			return
		}

		remote = getimpsym(&q)
		if remote == "" {
			goto err2
		}
		pragcgobuf += fmt.Sprintf("%s %v %v\n", verb, plan9quote(local), plan9quote(remote))
		return

	err2:
		Yyerror("usage: //go:%s local [remote]", verb)
		return
	}

	if verb == "cgo_import_dynamic" || verb == "dynimport" {
		var ok bool
		local := getimpsym(&q)
		var p string
		var remote string
		if local == "" {
			goto err3
		}
		if !more(&q) {
			pragcgobuf += fmt.Sprintf("cgo_import_dynamic %v\n", plan9quote(local))
			return
		}

		remote = getimpsym(&q)
		if remote == "" {
			goto err3
		}
		if !more(&q) {
			pragcgobuf += fmt.Sprintf("cgo_import_dynamic %v %v\n", plan9quote(local), plan9quote(remote))
			return
		}

		p, ok = getquoted(&q)
		if !ok {
			goto err3
		}
		pragcgobuf += fmt.Sprintf("cgo_import_dynamic %v %v %v\n", plan9quote(local), plan9quote(remote), plan9quote(p))
		return

	err3:
		Yyerror("usage: //go:cgo_import_dynamic local [remote [\"library\"]]")
		return
	}

	if verb == "cgo_import_static" {
		local := getimpsym(&q)
		if local == "" || more(&q) {
			Yyerror("usage: //go:cgo_import_static local")
			return
		}
		pragcgobuf += fmt.Sprintf("cgo_import_static %v\n", plan9quote(local))
		return

	}

	if verb == "cgo_ldflag" {
		p, ok := getquoted(&q)
		if !ok {
			Yyerror("usage: //go:cgo_ldflag \"arg\"")
			return
		}
		pragcgobuf += fmt.Sprintf("cgo_ldflag %v\n", plan9quote(p))
		return

	}
}

func (l *lexer) getr() rune {
	// unread rune != 0 available
	if r := l.peekr1; r != 0 {
		l.peekr1 = l.peekr2
		l.peekr2 = 0
		if r == '\n' && importpkg == nil {
			lexlineno++
		}
		return r
	}

redo:
	// common case: 7bit ASCII
	c := obj.Bgetc(l.bin)
	if c < utf8.RuneSelf {
		if c == 0 {
			yyerrorl(int(lexlineno), "illegal NUL byte")
			return 0
		}
		if c == '\n' && importpkg == nil {
			lexlineno++
		}
		return rune(c)
	}
	// c >= utf8.RuneSelf

	// uncommon case: non-ASCII
	var buf [utf8.UTFMax]byte
	buf[0] = byte(c)
	buf[1] = byte(obj.Bgetc(l.bin))
	i := 2
	for ; i < len(buf) && !utf8.FullRune(buf[:i]); i++ {
		buf[i] = byte(obj.Bgetc(l.bin))
	}

	r, w := utf8.DecodeRune(buf[:i])
	if r == utf8.RuneError && w == 1 {
		// The string conversion here makes a copy for passing
		// to fmt.Printf, so that buf itself does not escape and
		// can be allocated on the stack.
		yyerrorl(int(lexlineno), "illegal UTF-8 sequence % x", string(buf[:i]))
	}

	if r == BOM {
		yyerrorl(int(lexlineno), "Unicode (UTF-8) BOM in middle of file")
		goto redo
	}

	return r
}

func (l *lexer) ungetr(r rune) {
	l.peekr2 = l.peekr1
	l.peekr1 = r
	if r == '\n' && importpkg == nil {
		lexlineno--
	}
}

// onechar lexes a single character within a rune or interpreted string literal,
// handling escape sequences as necessary.
func (l *lexer) onechar(quote rune) (r rune, b byte, ok bool) {
	c := l.getr()
	switch c {
	case EOF:
		Yyerror("eof in string")
		l.ungetr(EOF)
		return

	case '\n':
		Yyerror("newline in string")
		l.ungetr('\n')
		return

	case '\\':
		break

	case quote:
		return

	default:
		return c, 0, true
	}

	c = l.getr()
	switch c {
	case 'x':
		return 0, byte(l.hexchar(2)), true

	case 'u':
		return l.unichar(4), 0, true

	case 'U':
		return l.unichar(8), 0, true

	case '0', '1', '2', '3', '4', '5', '6', '7':
		x := c - '0'
		for i := 2; i > 0; i-- {
			c = l.getr()
			if c >= '0' && c <= '7' {
				x = x*8 + c - '0'
				continue
			}

			Yyerror("non-octal character in escape sequence: %c", c)
			l.ungetr(c)
		}

		if x > 255 {
			Yyerror("octal escape value > 255: %d", x)
		}

		return 0, byte(x), true

	case 'a':
		c = '\a'
	case 'b':
		c = '\b'
	case 'f':
		c = '\f'
	case 'n':
		c = '\n'
	case 'r':
		c = '\r'
	case 't':
		c = '\t'
	case 'v':
		c = '\v'
	case '\\':
		c = '\\'

	default:
		if c != quote {
			Yyerror("unknown escape sequence: %c", c)
		}
	}

	return c, 0, true
}

func (l *lexer) unichar(n int) rune {
	x := l.hexchar(n)
	if x > utf8.MaxRune || 0xd800 <= x && x < 0xe000 {
		Yyerror("invalid Unicode code point in escape sequence: %#x", x)
		x = utf8.RuneError
	}
	return rune(x)
}

func (l *lexer) hexchar(n int) uint32 {
	var x uint32

	for ; n > 0; n-- {
		var d uint32
		switch c := l.getr(); {
		case isDigit(c):
			d = uint32(c - '0')
		case 'a' <= c && c <= 'f':
			d = uint32(c - 'a' + 10)
		case 'A' <= c && c <= 'F':
			d = uint32(c - 'A' + 10)
		default:
			Yyerror("non-hex character in escape sequence: %c", c)
			l.ungetr(c)
			return x
		}
		x = x*16 + d
	}

	return x
}

var basicTypes = [...]struct {
	name  string
	etype EType
}{
	{"int8", TINT8},
	{"int16", TINT16},
	{"int32", TINT32},
	{"int64", TINT64},
	{"uint8", TUINT8},
	{"uint16", TUINT16},
	{"uint32", TUINT32},
	{"uint64", TUINT64},
	{"float32", TFLOAT32},
	{"float64", TFLOAT64},
	{"complex64", TCOMPLEX64},
	{"complex128", TCOMPLEX128},
	{"bool", TBOOL},
	{"string", TSTRING},
	{"any", TANY},
}

var builtinFuncs = [...]struct {
	name string
	op   Op
}{
	{"append", OAPPEND},
	{"cap", OCAP},
	{"close", OCLOSE},
	{"complex", OCOMPLEX},
	{"copy", OCOPY},
	{"delete", ODELETE},
	{"imag", OIMAG},
	{"len", OLEN},
	{"make", OMAKE},
	{"new", ONEW},
	{"panic", OPANIC},
	{"print", OPRINT},
	{"println", OPRINTN},
	{"real", OREAL},
	{"recover", ORECOVER},
}

// lexinit initializes known symbols and the basic types.
func lexinit() {
	for _, s := range basicTypes {
		etype := s.etype
		if int(etype) >= len(Types) {
			Fatalf("lexinit: %s bad etype", s.name)
		}
		s2 := Pkglookup(s.name, builtinpkg)
		t := Types[etype]
		if t == nil {
			t = typ(etype)
			t.Sym = s2
			if etype != TANY && etype != TSTRING {
				dowidth(t)
			}
			Types[etype] = t
		}
		s2.Def = typenod(t)
		s2.Def.Name = new(Name)
	}

	for _, s := range builtinFuncs {
		// TODO(marvin): Fix Node.EType type union.
		s2 := Pkglookup(s.name, builtinpkg)
		s2.Def = Nod(ONAME, nil, nil)
		s2.Def.Sym = s2
		s2.Def.Etype = EType(s.op)
	}

	// logically, the type of a string literal.
	// types[TSTRING] is the named type string
	// (the type of x in var x string or var x = "hello").
	// this is the ideal form
	// (the type of x in const x = "hello").
	idealstring = typ(TSTRING)

	idealbool = typ(TBOOL)

	s := Pkglookup("true", builtinpkg)
	s.Def = Nodbool(true)
	s.Def.Sym = Lookup("true")
	s.Def.Name = new(Name)
	s.Def.Type = idealbool

	s = Pkglookup("false", builtinpkg)
	s.Def = Nodbool(false)
	s.Def.Sym = Lookup("false")
	s.Def.Name = new(Name)
	s.Def.Type = idealbool

	s = Lookup("_")
	s.Block = -100
	s.Def = Nod(ONAME, nil, nil)
	s.Def.Sym = s
	Types[TBLANK] = typ(TBLANK)
	s.Def.Type = Types[TBLANK]
	nblank = s.Def

	s = Pkglookup("_", builtinpkg)
	s.Block = -100
	s.Def = Nod(ONAME, nil, nil)
	s.Def.Sym = s
	Types[TBLANK] = typ(TBLANK)
	s.Def.Type = Types[TBLANK]

	Types[TNIL] = typ(TNIL)
	s = Pkglookup("nil", builtinpkg)
	var v Val
	v.U = new(NilVal)
	s.Def = nodlit(v)
	s.Def.Sym = s
	s.Def.Name = new(Name)

	s = Pkglookup("iota", builtinpkg)
	s.Def = Nod(OIOTA, nil, nil)
	s.Def.Sym = s
	s.Def.Name = new(Name)
}

func lexinit1() {
	// t = interface { Error() string }
	rcvr := typ(TSTRUCT)

	rcvr.Type = typ(TFIELD)
	rcvr.Type.Type = Ptrto(typ(TSTRUCT))
	rcvr.Funarg = true
	in := typ(TSTRUCT)
	in.Funarg = true
	out := typ(TSTRUCT)
	out.Type = typ(TFIELD)
	out.Type.Type = Types[TSTRING]
	out.Funarg = true
	f := typ(TFUNC)
	*getthis(f) = rcvr
	*Getoutarg(f) = out
	*getinarg(f) = in
	f.Thistuple = 1
	f.Intuple = 0
	f.Outnamed = false
	f.Outtuple = 1
	t := typ(TINTER)
	t.Type = typ(TFIELD)
	t.Type.Sym = Lookup("Error")
	t.Type.Type = f

	// error type
	s := Pkglookup("error", builtinpkg)
	errortype = t
	errortype.Sym = s
	s.Def = typenod(errortype)

	// byte alias
	s = Pkglookup("byte", builtinpkg)
	bytetype = typ(TUINT8)
	bytetype.Sym = s
	s.Def = typenod(bytetype)
	s.Def.Name = new(Name)

	// rune alias
	s = Pkglookup("rune", builtinpkg)
	runetype = typ(TINT32)
	runetype.Sym = s
	s.Def = typenod(runetype)
	s.Def.Name = new(Name)

	// backend-specific builtin types (e.g. int).
	for i := range Thearch.Typedefs {
		s := Pkglookup(Thearch.Typedefs[i].Name, builtinpkg)
		s.Def = typenod(Types[Thearch.Typedefs[i].Etype])
		s.Def.Name = new(Name)
		s.Origpkg = builtinpkg
	}
}

func lexfini() {
	for _, s := range builtinpkg.Syms {
		if s.Def == nil {
			continue
		}
		s1 := Lookup(s.Name)
		if s1.Def != nil {
			continue
		}

		s1.Def = s.Def
		s1.Block = s.Block
	}

	nodfp = Nod(ONAME, nil, nil)
	nodfp.Type = Types[TINT32]
	nodfp.Xoffset = 0
	nodfp.Class = PPARAM
	nodfp.Sym = Lookup(".fp")
}

var lexn = map[rune]string{
	LANDAND:    "ANDAND",
	LANDNOT:    "ANDNOT",
	LASOP:      "ASOP",
	LBREAK:     "BREAK",
	LCASE:      "CASE",
	LCHAN:      "CHAN",
	LCOLAS:     "COLAS",
	LCOMM:      "<-",
	LCONST:     "CONST",
	LCONTINUE:  "CONTINUE",
	LDDD:       "...",
	LDEFAULT:   "DEFAULT",
	LDEFER:     "DEFER",
	LELSE:      "ELSE",
	LEQ:        "EQ",
	LFALL:      "FALL",
	LFOR:       "FOR",
	LFUNC:      "FUNC",
	LGE:        "GE",
	LGO:        "GO",
	LGOTO:      "GOTO",
	LGT:        "GT",
	LIF:        "IF",
	LIMPORT:    "IMPORT",
	LINCOP:     "INCOP",
	LINTERFACE: "INTERFACE",
	LLE:        "LE",
	LLITERAL:   "LITERAL",
	LLSH:       "LSH",
	LLT:        "LT",
	LMAP:       "MAP",
	LNAME:      "NAME",
	LNE:        "NE",
	LOROR:      "OROR",
	LPACKAGE:   "PACKAGE",
	LRANGE:     "RANGE",
	LRETURN:    "RETURN",
	LRSH:       "RSH",
	LSELECT:    "SELECT",
	LSTRUCT:    "STRUCT",
	LSWITCH:    "SWITCH",
	LTYPE:      "TYPE",
	LVAR:       "VAR",
}

func lexname(lex rune) string {
	if s, ok := lexn[lex]; ok {
		return s
	}
	return fmt.Sprintf("LEX-%d", lex)
}

func pkgnotused(lineno int, path string, name string) {
	// If the package was imported with a name other than the final
	// import path element, show it explicitly in the error message.
	// Note that this handles both renamed imports and imports of
	// packages containing unconventional package declarations.
	// Note that this uses / always, even on Windows, because Go import
	// paths always use forward slashes.
	elem := path
	if i := strings.LastIndex(elem, "/"); i >= 0 {
		elem = elem[i+1:]
	}
	if name == "" || elem == name {
		yyerrorl(int(lineno), "imported and not used: %q", path)
	} else {
		yyerrorl(int(lineno), "imported and not used: %q as %s", path, name)
	}
}

func mkpackage(pkgname string) {
	if localpkg.Name == "" {
		if pkgname == "_" {
			Yyerror("invalid package name _")
		}
		localpkg.Name = pkgname
	} else {
		if pkgname != localpkg.Name {
			Yyerror("package %s; expected %s", pkgname, localpkg.Name)
		}
		for _, s := range localpkg.Syms {
			if s.Def == nil {
				continue
			}
			if s.Def.Op == OPACK {
				// throw away top-level package name leftover
				// from previous file.
				// leave s->block set to cause redeclaration
				// errors if a conflicting top-level name is
				// introduced by a different file.
				if !s.Def.Used && nsyntaxerrors == 0 {
					pkgnotused(int(s.Def.Lineno), s.Def.Name.Pkg.Path, s.Name)
				}
				s.Def = nil
				continue
			}

			if s.Def.Sym != s {
				// throw away top-level name left over
				// from previous import . "x"
				if s.Def.Name != nil && s.Def.Name.Pack != nil && !s.Def.Name.Pack.Used && nsyntaxerrors == 0 {
					pkgnotused(int(s.Def.Name.Pack.Lineno), s.Def.Name.Pack.Name.Pkg.Path, "")
					s.Def.Name.Pack.Used = true
				}

				s.Def = nil
				continue
			}
		}
	}

	if outfile == "" {
		p := infile
		if i := strings.LastIndex(p, "/"); i >= 0 {
			p = p[i+1:]
		}
		if Ctxt.Windows != 0 {
			if i := strings.LastIndex(p, `\`); i >= 0 {
				p = p[i+1:]
			}
		}
		if i := strings.LastIndex(p, "."); i >= 0 {
			p = p[:i]
		}
		suffix := ".o"
		if writearchive > 0 {
			suffix = ".a"
		}
		outfile = p + suffix
	}
}<|MERGE_RESOLUTION|>--- conflicted
+++ resolved
@@ -7,11 +7,7 @@
 package gc
 
 import (
-<<<<<<< HEAD
-	"bytes"
 	"cmd/compile/internal/ssa"
-=======
->>>>>>> f683487d
 	"cmd/internal/obj"
 	"flag"
 	"fmt"
