--- conflicted
+++ resolved
@@ -128,7 +128,12 @@
 go test testcache -run=TestOSArgs -fullpath
 stdout '\(cached\)'
 
-<<<<<<< HEAD
+# golang.org/issue/70692: that includes the `-skip` flag
+go test testcache -run=TestOdd -skip=TestOddFile
+! stdout '\(cached\)'
+go test testcache -run=TestOdd -skip=TestOddFile
+stdout '\(cached\)'
+
 # Ensure that coverage profiles are being cached.
 go test testcache -run=TestCoverageCache -coverprofile=coverage.out
 go test testcache -run=TestCoverageCache -coverprofile=coverage.out
@@ -168,13 +173,6 @@
 # Test that -count affects caching.
 go test testcache -run=TestCoverageCache -coverprofile=coverage_count.out -count=2
 ! stdout '\(cached\)'
-=======
-# golang.org/issue/70692: that includes the `-skip` flag
-go test testcache -run=TestOdd -skip=TestOddFile
-! stdout '\(cached\)'
-go test testcache -run=TestOdd -skip=TestOddFile
-stdout '\(cached\)'
->>>>>>> f69703d3
 
 # Executables within GOROOT and GOPATH should affect caching,
 # even if the test does not stat them explicitly.
