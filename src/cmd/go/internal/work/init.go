// Copyright 2017 The Go Authors. All rights reserved.
// Use of this source code is governed by a BSD-style
// license that can be found in the LICENSE file.

// Build initialization (after flag parsing).

package work

import (
	"cmd/go/internal/base"
	"cmd/go/internal/cfg"
	"flag"
	"fmt"
	"os"
	"path/filepath"
)

func BuildInit() {
	instrumentInit()
	buildModeInit()

	// Make sure -pkgdir is absolute, because we run commands
	// in different directories.
	if cfg.BuildPkgdir != "" && !filepath.IsAbs(cfg.BuildPkgdir) {
		p, err := filepath.Abs(cfg.BuildPkgdir)
		if err != nil {
			fmt.Fprintf(os.Stderr, "go %s: evaluating -pkgdir: %v\n", flag.Args()[0], err)
			os.Exit(2)
		}
		cfg.BuildPkgdir = p
	}
}

func instrumentInit() {
	if !cfg.BuildRace && !cfg.BuildMSan {
		return
	}
	if cfg.BuildRace && cfg.BuildMSan {
		fmt.Fprintf(os.Stderr, "go %s: may not use -race and -msan simultaneously\n", flag.Args()[0])
		os.Exit(2)
	}
	if cfg.BuildMSan && (cfg.Goos != "linux" || cfg.Goarch != "amd64" && cfg.Goarch != "arm64") {
		fmt.Fprintf(os.Stderr, "-msan is not supported on %s/%s\n", cfg.Goos, cfg.Goarch)
		os.Exit(2)
	}
<<<<<<< HEAD
	if cfg.Goarch != "amd64" || cfg.Goos != "linux" && cfg.Goos != "freebsd" && cfg.Goos != "netbsd" && cfg.Goos != "darwin" && cfg.Goos != "windows" {
		fmt.Fprintf(os.Stderr, "go %s: -race and -msan are only supported on linux/amd64, freebsd/amd64, netbsd/amd64, darwin/amd64 and windows/amd64\n", flag.Args()[0])
		os.Exit(2)
=======
	if cfg.BuildRace {
		platform := cfg.Goos + "/" + cfg.Goarch
		switch platform {
		default:
			fmt.Fprintf(os.Stderr, "go %s: -race is only supported on linux/amd64, linux/ppc64le, freebsd/amd64, darwin/amd64 and windows/amd64\n", flag.Args()[0])
			os.Exit(2)
		case "linux/amd64", "linux/ppc64le", "freebsd/amd64", "darwin/amd64", "windows/amd64":
			// race supported on these platforms
		}
>>>>>>> 0dc814cd
	}
	mode := "race"
	if cfg.BuildMSan {
		mode = "msan"
	}
	modeFlag := "-" + mode

	if !cfg.BuildContext.CgoEnabled {
		fmt.Fprintf(os.Stderr, "go %s: %s requires cgo; enable cgo by setting CGO_ENABLED=1\n", flag.Args()[0], modeFlag)
		os.Exit(2)
	}
	forcedGcflags = append(forcedGcflags, modeFlag)
	forcedLdflags = append(forcedLdflags, modeFlag)

	if cfg.BuildContext.InstallSuffix != "" {
		cfg.BuildContext.InstallSuffix += "_"
	}
	cfg.BuildContext.InstallSuffix += mode
	cfg.BuildContext.BuildTags = append(cfg.BuildContext.BuildTags, mode)
}

func buildModeInit() {
	gccgo := cfg.BuildToolchainName == "gccgo"
	var codegenArg string
	platform := cfg.Goos + "/" + cfg.Goarch
	switch cfg.BuildBuildmode {
	case "archive":
		pkgsFilter = pkgsNotMain
	case "c-archive":
		pkgsFilter = oneMainPkg
		switch platform {
		case "darwin/arm", "darwin/arm64":
			codegenArg = "-shared"
		default:
			switch cfg.Goos {
			case "dragonfly", "freebsd", "linux", "netbsd", "openbsd", "solaris":
				if platform == "linux/ppc64" {
					base.Fatalf("-buildmode=c-archive not supported on %s\n", platform)
				}
				// Use -shared so that the result is
				// suitable for inclusion in a PIE or
				// shared library.
				codegenArg = "-shared"
			}
		}
		cfg.ExeSuffix = ".a"
		ldBuildmode = "c-archive"
	case "c-shared":
		pkgsFilter = oneMainPkg
		if gccgo {
			codegenArg = "-fPIC"
		} else {
			switch platform {
			case "linux/amd64", "linux/arm", "linux/arm64", "linux/386", "linux/ppc64le", "linux/s390x",
				"android/amd64", "android/arm", "android/arm64", "android/386",
				"freebsd/amd64":
				codegenArg = "-shared"
			case "darwin/amd64", "darwin/386":
			case "windows/amd64", "windows/386":
				// Do not add usual .exe suffix to the .dll file.
				cfg.ExeSuffix = ""
			default:
				base.Fatalf("-buildmode=c-shared not supported on %s\n", platform)
			}
		}
		ldBuildmode = "c-shared"
	case "default":
		switch platform {
		case "android/arm", "android/arm64", "android/amd64", "android/386":
			codegenArg = "-shared"
			ldBuildmode = "pie"
		case "darwin/arm", "darwin/arm64":
			codegenArg = "-shared"
			fallthrough
		default:
			ldBuildmode = "exe"
		}
	case "exe":
		pkgsFilter = pkgsMain
		ldBuildmode = "exe"
		// Set the pkgsFilter to oneMainPkg if the user passed a specific binary output
		// and is using buildmode=exe for a better error message.
		// See issue #20017.
		if cfg.BuildO != "" {
			pkgsFilter = oneMainPkg
		}
	case "pie":
		if cfg.BuildRace {
			base.Fatalf("-buildmode=pie not supported when -race is enabled")
		}
		if gccgo {
			base.Fatalf("-buildmode=pie not supported by gccgo")
		} else {
			switch platform {
			case "linux/386", "linux/amd64", "linux/arm", "linux/arm64", "linux/ppc64le", "linux/s390x",
				"android/amd64", "android/arm", "android/arm64", "android/386",
				"freebsd/amd64":
				codegenArg = "-shared"
			case "darwin/amd64":
				codegenArg = "-shared"
			default:
				base.Fatalf("-buildmode=pie not supported on %s\n", platform)
			}
		}
		ldBuildmode = "pie"
	case "shared":
		pkgsFilter = pkgsNotMain
		if gccgo {
			codegenArg = "-fPIC"
		} else {
			switch platform {
			case "linux/386", "linux/amd64", "linux/arm", "linux/arm64", "linux/ppc64le", "linux/s390x":
			default:
				base.Fatalf("-buildmode=shared not supported on %s\n", platform)
			}
			codegenArg = "-dynlink"
		}
		if cfg.BuildO != "" {
			base.Fatalf("-buildmode=shared and -o not supported together")
		}
		ldBuildmode = "shared"
	case "plugin":
		pkgsFilter = oneMainPkg
		if gccgo {
			codegenArg = "-fPIC"
		} else {
			switch platform {
			case "linux/amd64", "linux/arm", "linux/arm64", "linux/386", "linux/s390x", "linux/ppc64le",
				"android/amd64", "android/arm", "android/arm64", "android/386":
			case "darwin/amd64":
				// Skip DWARF generation due to #21647
				forcedLdflags = append(forcedLdflags, "-w")
			default:
				base.Fatalf("-buildmode=plugin not supported on %s\n", platform)
			}
			codegenArg = "-dynlink"
		}
		cfg.ExeSuffix = ".so"
		ldBuildmode = "plugin"
	default:
		base.Fatalf("buildmode=%s not supported", cfg.BuildBuildmode)
	}
	if cfg.BuildLinkshared {
		if gccgo {
			codegenArg = "-fPIC"
		} else {
			switch platform {
			case "linux/386", "linux/amd64", "linux/arm", "linux/arm64", "linux/ppc64le", "linux/s390x":
				forcedAsmflags = append(forcedAsmflags, "-D=GOBUILDMODE_shared=1")
			default:
				base.Fatalf("-linkshared not supported on %s\n", platform)
			}
			codegenArg = "-dynlink"
			// TODO(mwhudson): remove -w when that gets fixed in linker.
			forcedLdflags = append(forcedLdflags, "-linkshared", "-w")
		}
	}
	if codegenArg != "" {
		if gccgo {
			forcedGccgoflags = append([]string{codegenArg}, forcedGccgoflags...)
		} else {
			forcedAsmflags = append([]string{codegenArg}, forcedAsmflags...)
			forcedGcflags = append([]string{codegenArg}, forcedGcflags...)
		}
		// Don't alter InstallSuffix when modifying default codegen args.
		if cfg.BuildBuildmode != "default" || cfg.BuildLinkshared {
			if cfg.BuildContext.InstallSuffix != "" {
				cfg.BuildContext.InstallSuffix += "_"
			}
			cfg.BuildContext.InstallSuffix += codegenArg[1:]
		}
	}
}<|MERGE_RESOLUTION|>--- conflicted
+++ resolved
@@ -43,21 +43,15 @@
 		fmt.Fprintf(os.Stderr, "-msan is not supported on %s/%s\n", cfg.Goos, cfg.Goarch)
 		os.Exit(2)
 	}
-<<<<<<< HEAD
-	if cfg.Goarch != "amd64" || cfg.Goos != "linux" && cfg.Goos != "freebsd" && cfg.Goos != "netbsd" && cfg.Goos != "darwin" && cfg.Goos != "windows" {
-		fmt.Fprintf(os.Stderr, "go %s: -race and -msan are only supported on linux/amd64, freebsd/amd64, netbsd/amd64, darwin/amd64 and windows/amd64\n", flag.Args()[0])
-		os.Exit(2)
-=======
 	if cfg.BuildRace {
 		platform := cfg.Goos + "/" + cfg.Goarch
 		switch platform {
 		default:
-			fmt.Fprintf(os.Stderr, "go %s: -race is only supported on linux/amd64, linux/ppc64le, freebsd/amd64, darwin/amd64 and windows/amd64\n", flag.Args()[0])
-			os.Exit(2)
-		case "linux/amd64", "linux/ppc64le", "freebsd/amd64", "darwin/amd64", "windows/amd64":
+			fmt.Fprintf(os.Stderr, "go %s: -race is only supported on linux/amd64, linux/ppc64le, freebsd/amd64, netbsd/amd64. darwin/amd64 and windows/amd64\n", flag.Args()[0])
+			os.Exit(2) net
+		case "linux/amd64", "linux/ppc64le", "freebsd/amd64", "netbsd/amd64", "darwin/amd64", "windows/amd64":
 			// race supported on these platforms
 		}
->>>>>>> 0dc814cd
 	}
 	mode := "race"
 	if cfg.BuildMSan {
