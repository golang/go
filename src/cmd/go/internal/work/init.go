--- conflicted
+++ resolved
@@ -40,15 +40,10 @@
 		cfg.BuildPkgdir = p
 	}
 
-<<<<<<< HEAD
 	if cfg.BuildP <= 0 {
 		base.Fatalf("go: -p must be a positive integer: %v\n", cfg.BuildP)
 	}
 
-	// Make sure CC and CXX are absolute paths
-	for _, key := range []string{"CC", "CXX"} {
-		if path := cfg.Getenv(key); !filepath.IsAbs(path) && path != "" && path != filepath.Base(path) {
-=======
 	// Make sure CC, CXX, and FC are absolute paths.
 	for _, key := range []string{"CC", "CXX", "FC"} {
 		value := cfg.Getenv(key)
@@ -61,7 +56,6 @@
 		}
 		path := args[0]
 		if !filepath.IsAbs(path) && path != filepath.Base(path) {
->>>>>>> 946e2543
 			base.Fatalf("go %s: %s environment variable is relative; must be absolute path: %s\n", flag.Args()[0], key, path)
 		}
 	}
