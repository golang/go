// Copyright 2009 The Go Authors. All rights reserved.
// Use of this source code is governed by a BSD-style
// license that can be found in the LICENSE file.

package time_test

import (
	"bytes"
	"fmt"
	"math"
	"strconv"
	"strings"
	"testing"
	"testing/quick"
	. "time"
)

var nextStdChunkTests = []string{
	"(2006)-(01)-(02)T(15):(04):(05)(Z07:00)",
	"(2006)-(01)-(02) (002) (15):(04):(05)",
	"(2006)-(01) (002) (15):(04):(05)",
	"(2006)-(002) (15):(04):(05)",
	"(2006)(002)(01) (15):(04):(05)",
	"(2006)(002)(04) (15):(04):(05)",
}

func TestNextStdChunk(t *testing.T) {
	// Most bugs in Parse or Format boil down to problems with
	// the exact detection of format chunk boundaries in the
	// helper function nextStdChunk (here called as NextStdChunk).
	// This test checks nextStdChunk's behavior directly,
	// instead of needing to test it only indirectly through Parse/Format.

	// markChunks returns format with each detected
	// 'format chunk' parenthesized.
	// For example showChunks("2006-01-02") == "(2006)-(01)-(02)".
	markChunks := func(format string) string {
		// Note that NextStdChunk and StdChunkNames
		// are not part of time's public API.
		// They are exported in export_test for this test.
		out := ""
		for s := format; s != ""; {
			prefix, std, suffix := NextStdChunk(s)
			out += prefix
			if std > 0 {
				out += "(" + StdChunkNames[std] + ")"
			}
			s = suffix
		}
		return out
	}

	noParens := func(r rune) rune {
		if r == '(' || r == ')' {
			return -1
		}
		return r
	}

	for _, marked := range nextStdChunkTests {
		// marked is an expected output from markChunks.
		// If we delete the parens and pass it through markChunks,
		// we should get the original back.
		format := strings.Map(noParens, marked)
		out := markChunks(format)
		if out != marked {
			t.Errorf("nextStdChunk parses %q as %q, want %q", format, out, marked)
		}
	}
}

type TimeFormatTest struct {
	time           Time
	formattedValue string
}

var rfc3339Formats = []TimeFormatTest{
	{Date(2008, 9, 17, 20, 4, 26, 0, UTC), "2008-09-17T20:04:26Z"},
	{Date(1994, 9, 17, 20, 4, 26, 0, FixedZone("EST", -18000)), "1994-09-17T20:04:26-05:00"},
	{Date(2000, 12, 26, 1, 15, 6, 0, FixedZone("OTO", 15600)), "2000-12-26T01:15:06+04:20"},
}

func TestRFC3339Conversion(t *testing.T) {
	for _, f := range rfc3339Formats {
		if f.time.Format(RFC3339) != f.formattedValue {
			t.Error("RFC3339:")
			t.Errorf("  want=%+v", f.formattedValue)
			t.Errorf("  have=%+v", f.time.Format(RFC3339))
		}
	}
}

func TestAppendInt(t *testing.T) {
	tests := []struct {
		in    int
		width int
		want  string
	}{
		{0, 0, "0"},
		{0, 1, "0"},
		{0, 2, "00"},
		{0, 3, "000"},
		{1, 0, "1"},
		{1, 1, "1"},
		{1, 2, "01"},
		{1, 3, "001"},
		{-1, 0, "-1"},
		{-1, 1, "-1"},
		{-1, 2, "-01"},
		{-1, 3, "-001"},
		{99, 2, "99"},
		{100, 2, "100"},
		{1, 4, "0001"},
		{12, 4, "0012"},
		{123, 4, "0123"},
		{1234, 4, "1234"},
		{12345, 4, "12345"},
		{1, 5, "00001"},
		{12, 5, "00012"},
		{123, 5, "00123"},
		{1234, 5, "01234"},
		{12345, 5, "12345"},
		{123456, 5, "123456"},
		{0, 9, "000000000"},
		{123, 9, "000000123"},
		{123456, 9, "000123456"},
		{123456789, 9, "123456789"},
	}
	var got []byte
	for _, tt := range tests {
		got = AppendInt(got[:0], tt.in, tt.width)
		if string(got) != tt.want {
			t.Errorf("appendInt(%d, %d) = %s, want %s", tt.in, tt.width, got, tt.want)
		}
	}
}

type FormatTest struct {
	name   string
	format string
	result string
}

var formatTests = []FormatTest{
	{"ANSIC", ANSIC, "Wed Feb  4 21:00:57 2009"},
	{"UnixDate", UnixDate, "Wed Feb  4 21:00:57 PST 2009"},
	{"RubyDate", RubyDate, "Wed Feb 04 21:00:57 -0800 2009"},
	{"RFC822", RFC822, "04 Feb 09 21:00 PST"},
	{"RFC850", RFC850, "Wednesday, 04-Feb-09 21:00:57 PST"},
	{"RFC1123", RFC1123, "Wed, 04 Feb 2009 21:00:57 PST"},
	{"RFC1123Z", RFC1123Z, "Wed, 04 Feb 2009 21:00:57 -0800"},
	{"RFC3339", RFC3339, "2009-02-04T21:00:57-08:00"},
	{"RFC3339Nano", RFC3339Nano, "2009-02-04T21:00:57.0123456-08:00"},
	{"Kitchen", Kitchen, "9:00PM"},
	{"am/pm", "3pm", "9pm"},
	{"AM/PM", "3PM", "9PM"},
	{"two-digit year", "06 01 02", "09 02 04"},
	// Three-letter months and days must not be followed by lower-case letter.
	{"Janet", "Hi Janet, the Month is January", "Hi Janet, the Month is February"},
	// Time stamps, Fractional seconds.
	{"Stamp", Stamp, "Feb  4 21:00:57"},
	{"StampMilli", StampMilli, "Feb  4 21:00:57.012"},
	{"StampMicro", StampMicro, "Feb  4 21:00:57.012345"},
	{"StampNano", StampNano, "Feb  4 21:00:57.012345600"},
	{"DateTime", DateTime, "2009-02-04 21:00:57"},
	{"DateOnly", DateOnly, "2009-02-04"},
	{"TimeOnly", TimeOnly, "21:00:57"},
	{"YearDay", "Jan  2 002 __2 2", "Feb  4 035  35 4"},
	{"Year", "2006 6 06 _6 __6 ___6", "2009 6 09 _6 __6 ___6"},
	{"Month", "Jan January 1 01 _1", "Feb February 2 02 _2"},
	{"DayOfMonth", "2 02 _2 __2", "4 04  4  35"},
	{"DayOfWeek", "Mon Monday", "Wed Wednesday"},
	{"Hour", "15 3 03 _3", "21 9 09 _9"},
	{"Minute", "4 04 _4", "0 00 _0"},
	{"Second", "5 05 _5", "57 57 _57"},
}

func TestFormat(t *testing.T) {
	// The numeric time represents Thu Feb  4 21:00:57.012345600 PST 2009
	time := Unix(0, 1233810057012345600)
	for _, test := range formatTests {
		result := time.Format(test.format)
		if result != test.result {
			t.Errorf("%s expected %q got %q", test.name, test.result, result)
		}
	}
}

var goStringTests = []struct {
	in   Time
	want string
}{
	{Date(2009, February, 5, 5, 0, 57, 12345600, UTC),
		"time.Date(2009, time.February, 5, 5, 0, 57, 12345600, time.UTC)"},
	{Date(2009, February, 5, 5, 0, 57, 12345600, Local),
		"time.Date(2009, time.February, 5, 5, 0, 57, 12345600, time.Local)"},
	{Date(2009, February, 5, 5, 0, 57, 12345600, FixedZone("Europe/Berlin", 3*60*60)),
		`time.Date(2009, time.February, 5, 5, 0, 57, 12345600, time.Location("Europe/Berlin"))`,
	},
	{Date(2009, February, 5, 5, 0, 57, 12345600, FixedZone("Non-ASCII character ⏰", 3*60*60)),
		`time.Date(2009, time.February, 5, 5, 0, 57, 12345600, time.Location("Non-ASCII character \xe2\x8f\xb0"))`,
	},
}

func TestGoString(t *testing.T) {
	// The numeric time represents Thu Feb  4 21:00:57.012345600 PST 2009
	for _, tt := range goStringTests {
		if tt.in.GoString() != tt.want {
			t.Errorf("GoString (%q): got %q want %q", tt.in, tt.in.GoString(), tt.want)
		}
	}
}

// issue 12440.
func TestFormatSingleDigits(t *testing.T) {
	time := Date(2001, 2, 3, 4, 5, 6, 700000000, UTC)
	test := FormatTest{"single digit format", "3:4:5", "4:5:6"}
	result := time.Format(test.format)
	if result != test.result {
		t.Errorf("%s expected %q got %q", test.name, test.result, result)
	}
}

func TestFormatShortYear(t *testing.T) {
	years := []int{
		-100001, -100000, -99999,
		-10001, -10000, -9999,
		-1001, -1000, -999,
		-101, -100, -99,
		-11, -10, -9,
		-1, 0, 1,
		9, 10, 11,
		99, 100, 101,
		999, 1000, 1001,
		9999, 10000, 10001,
		99999, 100000, 100001,
	}

	for _, y := range years {
		time := Date(y, January, 1, 0, 0, 0, 0, UTC)
		result := time.Format("2006.01.02")
		var want string
		if y < 0 {
			// The 4 in %04d counts the - sign, so print -y instead
			// and introduce our own - sign.
			want = fmt.Sprintf("-%04d.%02d.%02d", -y, 1, 1)
		} else {
			want = fmt.Sprintf("%04d.%02d.%02d", y, 1, 1)
		}
		if result != want {
			t.Errorf("(jan 1 %d).Format(\"2006.01.02\") = %q, want %q", y, result, want)
		}
	}
}

type ParseTest struct {
	name       string
	format     string
	value      string
	hasTZ      bool // contains a time zone
	hasWD      bool // contains a weekday
	yearSign   int  // sign of year, -1 indicates the year is not present in the format
	fracDigits int  // number of digits of fractional second
}

var parseTests = []ParseTest{
	{"ANSIC", ANSIC, "Thu Feb  4 21:00:57 2010", false, true, 1, 0},
	{"UnixDate", UnixDate, "Thu Feb  4 21:00:57 PST 2010", true, true, 1, 0},
	{"RubyDate", RubyDate, "Thu Feb 04 21:00:57 -0800 2010", true, true, 1, 0},
	{"RFC850", RFC850, "Thursday, 04-Feb-10 21:00:57 PST", true, true, 1, 0},
	{"RFC1123", RFC1123, "Thu, 04 Feb 2010 21:00:57 PST", true, true, 1, 0},
	{"RFC1123", RFC1123, "Thu, 04 Feb 2010 22:00:57 PDT", true, true, 1, 0},
	{"RFC1123Z", RFC1123Z, "Thu, 04 Feb 2010 21:00:57 -0800", true, true, 1, 0},
	{"RFC3339", RFC3339, "2010-02-04T21:00:57-08:00", true, false, 1, 0},
	{"custom: \"2006-01-02 15:04:05-07\"", "2006-01-02 15:04:05-07", "2010-02-04 21:00:57-08", true, false, 1, 0},
	// Optional fractional seconds.
	{"ANSIC", ANSIC, "Thu Feb  4 21:00:57.0 2010", false, true, 1, 1},
	{"UnixDate", UnixDate, "Thu Feb  4 21:00:57.01 PST 2010", true, true, 1, 2},
	{"RubyDate", RubyDate, "Thu Feb 04 21:00:57.012 -0800 2010", true, true, 1, 3},
	{"RFC850", RFC850, "Thursday, 04-Feb-10 21:00:57.0123 PST", true, true, 1, 4},
	{"RFC1123", RFC1123, "Thu, 04 Feb 2010 21:00:57.01234 PST", true, true, 1, 5},
	{"RFC1123Z", RFC1123Z, "Thu, 04 Feb 2010 21:00:57.01234 -0800", true, true, 1, 5},
	{"RFC3339", RFC3339, "2010-02-04T21:00:57.012345678-08:00", true, false, 1, 9},
	{"custom: \"2006-01-02 15:04:05\"", "2006-01-02 15:04:05", "2010-02-04 21:00:57.0", false, false, 1, 0},
	// Amount of white space should not matter.
	{"ANSIC", ANSIC, "Thu Feb 4 21:00:57 2010", false, true, 1, 0},
	{"ANSIC", ANSIC, "Thu      Feb     4     21:00:57     2010", false, true, 1, 0},
	// Case should not matter
	{"ANSIC", ANSIC, "THU FEB 4 21:00:57 2010", false, true, 1, 0},
	{"ANSIC", ANSIC, "thu feb 4 21:00:57 2010", false, true, 1, 0},
	// Fractional seconds.
	{"millisecond:: dot separator", "Mon Jan _2 15:04:05.000 2006", "Thu Feb  4 21:00:57.012 2010", false, true, 1, 3},
	{"microsecond:: dot separator", "Mon Jan _2 15:04:05.000000 2006", "Thu Feb  4 21:00:57.012345 2010", false, true, 1, 6},
	{"nanosecond:: dot separator", "Mon Jan _2 15:04:05.000000000 2006", "Thu Feb  4 21:00:57.012345678 2010", false, true, 1, 9},
	{"millisecond:: comma separator", "Mon Jan _2 15:04:05,000 2006", "Thu Feb  4 21:00:57.012 2010", false, true, 1, 3},
	{"microsecond:: comma separator", "Mon Jan _2 15:04:05,000000 2006", "Thu Feb  4 21:00:57.012345 2010", false, true, 1, 6},
	{"nanosecond:: comma separator", "Mon Jan _2 15:04:05,000000000 2006", "Thu Feb  4 21:00:57.012345678 2010", false, true, 1, 9},

	// Leading zeros in other places should not be taken as fractional seconds.
	{"zero1", "2006.01.02.15.04.05.0", "2010.02.04.21.00.57.0", false, false, 1, 1},
	{"zero2", "2006.01.02.15.04.05.00", "2010.02.04.21.00.57.01", false, false, 1, 2},
	// Month and day names only match when not followed by a lower-case letter.
	{"Janet", "Hi Janet, the Month is January: Jan _2 15:04:05 2006", "Hi Janet, the Month is February: Feb  4 21:00:57 2010", false, true, 1, 0},

	// GMT with offset.
	{"GMT-8", UnixDate, "Fri Feb  5 05:00:57 GMT-8 2010", true, true, 1, 0},

	// Accept any number of fractional second digits (including none) for .999...
	// In Go 1, .999... was completely ignored in the format, meaning the first two
	// cases would succeed, but the next four would not. Go 1.1 accepts all six.
	// decimal "." separator.
	{"", "2006-01-02 15:04:05.9999 -0700 MST", "2010-02-04 21:00:57 -0800 PST", true, false, 1, 0},
	{"", "2006-01-02 15:04:05.999999999 -0700 MST", "2010-02-04 21:00:57 -0800 PST", true, false, 1, 0},
	{"", "2006-01-02 15:04:05.9999 -0700 MST", "2010-02-04 21:00:57.0123 -0800 PST", true, false, 1, 4},
	{"", "2006-01-02 15:04:05.999999999 -0700 MST", "2010-02-04 21:00:57.0123 -0800 PST", true, false, 1, 4},
	{"", "2006-01-02 15:04:05.9999 -0700 MST", "2010-02-04 21:00:57.012345678 -0800 PST", true, false, 1, 9},
	{"", "2006-01-02 15:04:05.999999999 -0700 MST", "2010-02-04 21:00:57.012345678 -0800 PST", true, false, 1, 9},
	// comma "," separator.
	{"", "2006-01-02 15:04:05,9999 -0700 MST", "2010-02-04 21:00:57 -0800 PST", true, false, 1, 0},
	{"", "2006-01-02 15:04:05,999999999 -0700 MST", "2010-02-04 21:00:57 -0800 PST", true, false, 1, 0},
	{"", "2006-01-02 15:04:05,9999 -0700 MST", "2010-02-04 21:00:57.0123 -0800 PST", true, false, 1, 4},
	{"", "2006-01-02 15:04:05,999999999 -0700 MST", "2010-02-04 21:00:57.0123 -0800 PST", true, false, 1, 4},
	{"", "2006-01-02 15:04:05,9999 -0700 MST", "2010-02-04 21:00:57.012345678 -0800 PST", true, false, 1, 9},
	{"", "2006-01-02 15:04:05,999999999 -0700 MST", "2010-02-04 21:00:57.012345678 -0800 PST", true, false, 1, 9},

	// issue 4502.
	{"", StampNano, "Feb  4 21:00:57.012345678", false, false, -1, 9},
	{"", "Jan _2 15:04:05.999", "Feb  4 21:00:57.012300000", false, false, -1, 4},
	{"", "Jan _2 15:04:05.999", "Feb  4 21:00:57.012345678", false, false, -1, 9},
	{"", "Jan _2 15:04:05.999999999", "Feb  4 21:00:57.0123", false, false, -1, 4},
	{"", "Jan _2 15:04:05.999999999", "Feb  4 21:00:57.012345678", false, false, -1, 9},

	// Day of year.
	{"", "2006-01-02 002 15:04:05", "2010-02-04 035 21:00:57", false, false, 1, 0},
	{"", "2006-01 002 15:04:05", "2010-02 035 21:00:57", false, false, 1, 0},
	{"", "2006-002 15:04:05", "2010-035 21:00:57", false, false, 1, 0},
	{"", "200600201 15:04:05", "201003502 21:00:57", false, false, 1, 0},
	{"", "200600204 15:04:05", "201003504 21:00:57", false, false, 1, 0},
}

func TestParse(t *testing.T) {
	for _, test := range parseTests {
		time, err := Parse(test.format, test.value)
		if err != nil {
			t.Errorf("%s error: %v", test.name, err)
		} else {
			checkTime(time, &test, t)
		}
	}
}

// All parsed with ANSIC.
var dayOutOfRangeTests = []struct {
	date string
	ok   bool
}{
	{"Thu Jan 99 21:00:57 2010", false},
	{"Thu Jan 31 21:00:57 2010", true},
	{"Thu Jan 32 21:00:57 2010", false},
	{"Thu Feb 28 21:00:57 2012", true},
	{"Thu Feb 29 21:00:57 2012", true},
	{"Thu Feb 29 21:00:57 2010", false},
	{"Thu Mar 31 21:00:57 2010", true},
	{"Thu Mar 32 21:00:57 2010", false},
	{"Thu Apr 30 21:00:57 2010", true},
	{"Thu Apr 31 21:00:57 2010", false},
	{"Thu May 31 21:00:57 2010", true},
	{"Thu May 32 21:00:57 2010", false},
	{"Thu Jun 30 21:00:57 2010", true},
	{"Thu Jun 31 21:00:57 2010", false},
	{"Thu Jul 31 21:00:57 2010", true},
	{"Thu Jul 32 21:00:57 2010", false},
	{"Thu Aug 31 21:00:57 2010", true},
	{"Thu Aug 32 21:00:57 2010", false},
	{"Thu Sep 30 21:00:57 2010", true},
	{"Thu Sep 31 21:00:57 2010", false},
	{"Thu Oct 31 21:00:57 2010", true},
	{"Thu Oct 32 21:00:57 2010", false},
	{"Thu Nov 30 21:00:57 2010", true},
	{"Thu Nov 31 21:00:57 2010", false},
	{"Thu Dec 31 21:00:57 2010", true},
	{"Thu Dec 32 21:00:57 2010", false},
	{"Thu Dec 00 21:00:57 2010", false},
}

func TestParseDayOutOfRange(t *testing.T) {
	for _, test := range dayOutOfRangeTests {
		_, err := Parse(ANSIC, test.date)
		switch {
		case test.ok && err == nil:
			// OK
		case !test.ok && err != nil:
			if !strings.Contains(err.Error(), "day out of range") {
				t.Errorf("%q: expected 'day' error, got %v", test.date, err)
			}
		case test.ok && err != nil:
			t.Errorf("%q: unexpected error: %v", test.date, err)
		case !test.ok && err == nil:
			t.Errorf("%q: expected 'day' error, got none", test.date)
		}
	}
}

// TestParseInLocation checks that the Parse and ParseInLocation
// functions do not get confused by the fact that AST (Arabia Standard
// Time) and AST (Atlantic Standard Time) are different time zones,
// even though they have the same abbreviation.
//
// ICANN has been slowly phasing out invented abbreviation in favor of
// numeric time zones (for example, the Asia/Baghdad time zone
// abbreviation got changed from AST to +03 in the 2017a tzdata
// release); but we still want to make sure that the time package does
// not get confused on systems with slightly older tzdata packages.
func TestParseInLocation(t *testing.T) {

	baghdad, err := LoadLocation("Asia/Baghdad")
	if err != nil {
		t.Fatal(err)
	}

	var t1, t2 Time

	t1, err = ParseInLocation("Jan 02 2006 MST", "Feb 01 2013 AST", baghdad)
	if err != nil {
		t.Fatal(err)
	}

	_, offset := t1.Zone()

	// A zero offset means that ParseInLocation did not recognize the
	// 'AST' abbreviation as matching the current location (Baghdad,
	// where we'd expect a +03 hrs offset); likely because we're using
	// a recent tzdata release (2017a or newer).
	// If it happens, skip the Baghdad test.
	if offset != 0 {
		t2 = Date(2013, February, 1, 00, 00, 00, 0, baghdad)
		if t1 != t2 {
			t.Fatalf("ParseInLocation(Feb 01 2013 AST, Baghdad) = %v, want %v", t1, t2)
		}
		if offset != 3*60*60 {
			t.Fatalf("ParseInLocation(Feb 01 2013 AST, Baghdad).Zone = _, %d, want _, %d", offset, 3*60*60)
		}
	}

	blancSablon, err := LoadLocation("America/Blanc-Sablon")
	if err != nil {
		t.Fatal(err)
	}

	// In this case 'AST' means 'Atlantic Standard Time', and we
	// expect the abbreviation to correctly match the american
	// location.
	t1, err = ParseInLocation("Jan 02 2006 MST", "Feb 01 2013 AST", blancSablon)
	if err != nil {
		t.Fatal(err)
	}
	t2 = Date(2013, February, 1, 00, 00, 00, 0, blancSablon)
	if t1 != t2 {
		t.Fatalf("ParseInLocation(Feb 01 2013 AST, Blanc-Sablon) = %v, want %v", t1, t2)
	}
	_, offset = t1.Zone()
	if offset != -4*60*60 {
		t.Fatalf("ParseInLocation(Feb 01 2013 AST, Blanc-Sablon).Zone = _, %d, want _, %d", offset, -4*60*60)
	}
}

func TestLoadLocationZipFile(t *testing.T) {
	undo := DisablePlatformSources()
	defer undo()

	_, err := LoadLocation("Australia/Sydney")
	if err != nil {
		t.Fatal(err)
	}
}

var rubyTests = []ParseTest{
	{"RubyDate", RubyDate, "Thu Feb 04 21:00:57 -0800 2010", true, true, 1, 0},
	// Ignore the time zone in the test. If it parses, it'll be OK.
	{"RubyDate", RubyDate, "Thu Feb 04 21:00:57 -0000 2010", false, true, 1, 0},
	{"RubyDate", RubyDate, "Thu Feb 04 21:00:57 +0000 2010", false, true, 1, 0},
	{"RubyDate", RubyDate, "Thu Feb 04 21:00:57 +1130 2010", false, true, 1, 0},
}

// Problematic time zone format needs special tests.
func TestRubyParse(t *testing.T) {
	for _, test := range rubyTests {
		time, err := Parse(test.format, test.value)
		if err != nil {
			t.Errorf("%s error: %v", test.name, err)
		} else {
			checkTime(time, &test, t)
		}
	}
}

func checkTime(time Time, test *ParseTest, t *testing.T) {
	// The time should be Thu Feb  4 21:00:57 PST 2010
	if test.yearSign >= 0 && test.yearSign*time.Year() != 2010 {
		t.Errorf("%s: bad year: %d not %d", test.name, time.Year(), 2010)
	}
	if time.Month() != February {
		t.Errorf("%s: bad month: %s not %s", test.name, time.Month(), February)
	}
	if time.Day() != 4 {
		t.Errorf("%s: bad day: %d not %d", test.name, time.Day(), 4)
	}
	if time.Hour() != 21 {
		t.Errorf("%s: bad hour: %d not %d", test.name, time.Hour(), 21)
	}
	if time.Minute() != 0 {
		t.Errorf("%s: bad minute: %d not %d", test.name, time.Minute(), 0)
	}
	if time.Second() != 57 {
		t.Errorf("%s: bad second: %d not %d", test.name, time.Second(), 57)
	}
	// Nanoseconds must be checked against the precision of the input.
	nanosec, err := strconv.ParseUint("012345678"[:test.fracDigits]+"000000000"[:9-test.fracDigits], 10, 0)
	if err != nil {
		panic(err)
	}
	if time.Nanosecond() != int(nanosec) {
		t.Errorf("%s: bad nanosecond: %d not %d", test.name, time.Nanosecond(), nanosec)
	}
	name, offset := time.Zone()
	if test.hasTZ && offset != -28800 {
		t.Errorf("%s: bad tz offset: %s %d not %d", test.name, name, offset, -28800)
	}
	if test.hasWD && time.Weekday() != Thursday {
		t.Errorf("%s: bad weekday: %s not %s", test.name, time.Weekday(), Thursday)
	}
}

func TestFormatAndParse(t *testing.T) {
	const fmt = "Mon MST " + RFC3339 // all fields
	f := func(sec int64) bool {
		t1 := Unix(sec/2, 0)
		if t1.Year() < 1000 || t1.Year() > 9999 || t1.Unix() != sec {
			// not required to work
			return true
		}
		t2, err := Parse(fmt, t1.Format(fmt))
		if err != nil {
			t.Errorf("error: %s", err)
			return false
		}
		if t1.Unix() != t2.Unix() || t1.Nanosecond() != t2.Nanosecond() {
			t.Errorf("FormatAndParse %d: %q(%d) %q(%d)", sec, t1, t1.Unix(), t2, t2.Unix())
			return false
		}
		return true
	}
	f32 := func(sec int32) bool { return f(int64(sec)) }
	cfg := &quick.Config{MaxCount: 10000}

	// Try a reasonable date first, then the huge ones.
	if err := quick.Check(f32, cfg); err != nil {
		t.Fatal(err)
	}
	if err := quick.Check(f, cfg); err != nil {
		t.Fatal(err)
	}
}

type ParseTimeZoneTest struct {
	value  string
	length int
	ok     bool
}

var parseTimeZoneTests = []ParseTimeZoneTest{
	{"gmt hi there", 0, false},
	{"GMT hi there", 3, true},
	{"GMT+12 hi there", 6, true},
	{"GMT+00 hi there", 6, true},
	{"GMT+", 3, true},
	{"GMT+3", 5, true},
	{"GMT+a", 3, true},
	{"GMT+3a", 5, true},
	{"GMT-5 hi there", 5, true},
	{"GMT-51 hi there", 3, true},
	{"ChST hi there", 4, true},
	{"MeST hi there", 4, true},
	{"MSDx", 3, true},
	{"MSDY", 0, false}, // four letters must end in T.
	{"ESAST hi", 5, true},
	{"ESASTT hi", 0, false}, // run of upper-case letters too long.
	{"ESATY hi", 0, false},  // five letters must end in T.
	{"WITA hi", 4, true},    // Issue #18251
	// Issue #24071
	{"+03 hi", 3, true},
	{"-04 hi", 3, true},
	// Issue #26032
	{"+00", 3, true},
	{"-11", 3, true},
	{"-12", 3, true},
	{"-23", 3, true},
	{"-24", 0, false},
	{"+13", 3, true},
	{"+14", 3, true},
	{"+23", 3, true},
	{"+24", 0, false},
}

func TestParseTimeZone(t *testing.T) {
	for _, test := range parseTimeZoneTests {
		length, ok := ParseTimeZone(test.value)
		if ok != test.ok {
			t.Errorf("expected %t for %q got %t", test.ok, test.value, ok)
		} else if length != test.length {
			t.Errorf("expected %d for %q got %d", test.length, test.value, length)
		}
	}
}

type ParseErrorTest struct {
	format string
	value  string
	expect string // must appear within the error
}

var parseErrorTests = []ParseErrorTest{
	{ANSIC, "Feb  4 21:00:60 2010", `cannot parse "Feb  4 21:00:60 2010" as "Mon"`},
	{ANSIC, "Thu Feb  4 21:00:57 @2010", `cannot parse "@2010" as "2006"`},
	{ANSIC, "Thu Feb  4 21:00:60 2010", "second out of range"},
	{ANSIC, "Thu Feb  4 21:61:57 2010", "minute out of range"},
	{ANSIC, "Thu Feb  4 24:00:60 2010", "hour out of range"},
	{"Mon Jan _2 15:04:05.000 2006", "Thu Feb  4 23:00:59x01 2010", `cannot parse "x01 2010" as ".000"`},
	{"Mon Jan _2 15:04:05.000 2006", "Thu Feb  4 23:00:59.xxx 2010", `cannot parse ".xxx 2010" as ".000"`},
	{"Mon Jan _2 15:04:05.000 2006", "Thu Feb  4 23:00:59.-123 2010", "fractional second out of range"},
	// issue 4502. StampNano requires exactly 9 digits of precision.
	{StampNano, "Dec  7 11:22:01.000000", `cannot parse ".000000" as ".000000000"`},
	{StampNano, "Dec  7 11:22:01.0000000000", `extra text: "0"`},
	// issue 4493. Helpful errors.
	{RFC3339, "2006-01-02T15:04:05Z07:00", `parsing time "2006-01-02T15:04:05Z07:00": extra text: "07:00"`},
	{RFC3339, "2006-01-02T15:04_abc", `parsing time "2006-01-02T15:04_abc" as "2006-01-02T15:04:05Z07:00": cannot parse "_abc" as ":"`},
	{RFC3339, "2006-01-02T15:04:05_abc", `parsing time "2006-01-02T15:04:05_abc" as "2006-01-02T15:04:05Z07:00": cannot parse "_abc" as "Z07:00"`},
	{RFC3339, "2006-01-02T15:04:05Z_abc", `parsing time "2006-01-02T15:04:05Z_abc": extra text: "_abc"`},
	// invalid second followed by optional fractional seconds
	{RFC3339, "2010-02-04T21:00:67.012345678-08:00", "second out of range"},
	// issue 54569
	{RFC3339, "0000-01-01T00:00:.0+00:00", `parsing time "0000-01-01T00:00:.0+00:00" as "2006-01-02T15:04:05Z07:00": cannot parse ".0+00:00" as "05"`},
	// issue 21113
	{"_2 Jan 06 15:04 MST", "4 --- 00 00:00 GMT", `cannot parse "--- 00 00:00 GMT" as "Jan"`},
	{"_2 January 06 15:04 MST", "4 --- 00 00:00 GMT", `cannot parse "--- 00 00:00 GMT" as "January"`},

	// invalid or mismatched day-of-year
	{"Jan _2 002 2006", "Feb  4 034 2006", "day-of-year does not match day"},
	{"Jan _2 002 2006", "Feb  4 004 2006", "day-of-year does not match month"},

	// issue 45391.
	{`"2006-01-02T15:04:05Z07:00"`, "0", `parsing time "0" as "\"2006-01-02T15:04:05Z07:00\"": cannot parse "0" as "\""`},
	{RFC3339, "\"", `parsing time "\"" as "2006-01-02T15:04:05Z07:00": cannot parse "\"" as "2006"`},

	// issue 54570
	{RFC3339, "0000-01-01T00:00:00+00:+0", `parsing time "0000-01-01T00:00:00+00:+0" as "2006-01-02T15:04:05Z07:00": cannot parse "+00:+0" as "Z07:00"`},
	{RFC3339, "0000-01-01T00:00:00+-0:00", `parsing time "0000-01-01T00:00:00+-0:00" as "2006-01-02T15:04:05Z07:00": cannot parse "+-0:00" as "Z07:00"`},

	// issue 56730
	{"2006-01-02", "22-10-25", `parsing time "22-10-25" as "2006-01-02": cannot parse "22-10-25" as "2006"`},
	{"06-01-02", "a2-10-25", `parsing time "a2-10-25" as "06-01-02": cannot parse "a2-10-25" as "06"`},
	{"03:04PM", "12:03pM", `parsing time "12:03pM" as "03:04PM": cannot parse "pM" as "PM"`},
	{"03:04pm", "12:03pM", `parsing time "12:03pM" as "03:04pm": cannot parse "pM" as "pm"`},
}

func TestParseErrors(t *testing.T) {
	for _, test := range parseErrorTests {
		_, err := Parse(test.format, test.value)
		if err == nil {
			t.Errorf("expected error for %q %q", test.format, test.value)
		} else if !strings.Contains(err.Error(), test.expect) {
			t.Errorf("expected error with %q for %q %q; got %s", test.expect, test.format, test.value, err)
		}
	}
}

func TestNoonIs12PM(t *testing.T) {
	noon := Date(0, January, 1, 12, 0, 0, 0, UTC)
	const expect = "12:00PM"
	got := noon.Format("3:04PM")
	if got != expect {
		t.Errorf("got %q; expect %q", got, expect)
	}
	got = noon.Format("03:04PM")
	if got != expect {
		t.Errorf("got %q; expect %q", got, expect)
	}
}

func TestMidnightIs12AM(t *testing.T) {
	midnight := Date(0, January, 1, 0, 0, 0, 0, UTC)
	expect := "12:00AM"
	got := midnight.Format("3:04PM")
	if got != expect {
		t.Errorf("got %q; expect %q", got, expect)
	}
	got = midnight.Format("03:04PM")
	if got != expect {
		t.Errorf("got %q; expect %q", got, expect)
	}
}

func Test12PMIsNoon(t *testing.T) {
	noon, err := Parse("3:04PM", "12:00PM")
	if err != nil {
		t.Fatal("error parsing date:", err)
	}
	if noon.Hour() != 12 {
		t.Errorf("got %d; expect 12", noon.Hour())
	}
	noon, err = Parse("03:04PM", "12:00PM")
	if err != nil {
		t.Fatal("error parsing date:", err)
	}
	if noon.Hour() != 12 {
		t.Errorf("got %d; expect 12", noon.Hour())
	}
}

func Test12AMIsMidnight(t *testing.T) {
	midnight, err := Parse("3:04PM", "12:00AM")
	if err != nil {
		t.Fatal("error parsing date:", err)
	}
	if midnight.Hour() != 0 {
		t.Errorf("got %d; expect 0", midnight.Hour())
	}
	midnight, err = Parse("03:04PM", "12:00AM")
	if err != nil {
		t.Fatal("error parsing date:", err)
	}
	if midnight.Hour() != 0 {
		t.Errorf("got %d; expect 0", midnight.Hour())
	}
}

// Check that a time without a Zone still produces a (numeric) time zone
// when formatted with MST as a requested zone.
func TestMissingZone(t *testing.T) {
	time, err := Parse(RubyDate, "Thu Feb 02 16:10:03 -0500 2006")
	if err != nil {
		t.Fatal("error parsing date:", err)
	}
	expect := "Thu Feb  2 16:10:03 -0500 2006" // -0500 not EST
	str := time.Format(UnixDate)               // uses MST as its time zone
	if str != expect {
		t.Errorf("got %s; expect %s", str, expect)
	}
}

func TestMinutesInTimeZone(t *testing.T) {
	time, err := Parse(RubyDate, "Mon Jan 02 15:04:05 +0123 2006")
	if err != nil {
		t.Fatal("error parsing date:", err)
	}
	expected := (1*60 + 23) * 60
	_, offset := time.Zone()
	if offset != expected {
		t.Errorf("ZoneOffset = %d, want %d", offset, expected)
	}
}

type SecondsTimeZoneOffsetTest struct {
	format         string
	value          string
	expectedoffset int
}

var secondsTimeZoneOffsetTests = []SecondsTimeZoneOffsetTest{
	{"2006-01-02T15:04:05-070000", "1871-01-01T05:33:02-003408", -(34*60 + 8)},
	{"2006-01-02T15:04:05-07:00:00", "1871-01-01T05:33:02-00:34:08", -(34*60 + 8)},
	{"2006-01-02T15:04:05-070000", "1871-01-01T05:33:02+003408", 34*60 + 8},
	{"2006-01-02T15:04:05-07:00:00", "1871-01-01T05:33:02+00:34:08", 34*60 + 8},
	{"2006-01-02T15:04:05Z070000", "1871-01-01T05:33:02-003408", -(34*60 + 8)},
	{"2006-01-02T15:04:05Z07:00:00", "1871-01-01T05:33:02+00:34:08", 34*60 + 8},
	{"2006-01-02T15:04:05-07", "1871-01-01T05:33:02+01", 1 * 60 * 60},
	{"2006-01-02T15:04:05-07", "1871-01-01T05:33:02-02", -2 * 60 * 60},
	{"2006-01-02T15:04:05Z07", "1871-01-01T05:33:02-02", -2 * 60 * 60},
}

func TestParseSecondsInTimeZone(t *testing.T) {
	// should accept timezone offsets with seconds like: Zone America/New_York   -4:56:02 -      LMT     1883 Nov 18 12:03:58
	for _, test := range secondsTimeZoneOffsetTests {
		time, err := Parse(test.format, test.value)
		if err != nil {
			t.Fatal("error parsing date:", err)
		}
		_, offset := time.Zone()
		if offset != test.expectedoffset {
			t.Errorf("ZoneOffset = %d, want %d", offset, test.expectedoffset)
		}
	}
}

func TestFormatSecondsInTimeZone(t *testing.T) {
	for _, test := range secondsTimeZoneOffsetTests {
		d := Date(1871, 1, 1, 5, 33, 2, 0, FixedZone("LMT", test.expectedoffset))
		timestr := d.Format(test.format)
		if timestr != test.value {
			t.Errorf("Format = %s, want %s", timestr, test.value)
		}
	}
}

// Issue 11334.
func TestUnderscoreTwoThousand(t *testing.T) {
	format := "15:04_20060102"
	input := "14:38_20150618"
	time, err := Parse(format, input)
	if err != nil {
		t.Error(err)
	}
	if y, m, d := time.Date(); y != 2015 || m != 6 || d != 18 {
		t.Errorf("Incorrect y/m/d, got %d/%d/%d", y, m, d)
	}
	if h := time.Hour(); h != 14 {
		t.Errorf("Incorrect hour, got %d", h)
	}
	if m := time.Minute(); m != 38 {
		t.Errorf("Incorrect minute, got %d", m)
	}
}

// Issue 29918, 29916
func TestStd0xParseError(t *testing.T) {
	tests := []struct {
		format, value, valueElemPrefix string
	}{
		{"01 MST", "0 MST", "0"},
		{"01 MST", "1 MST", "1"},
		{RFC850, "Thursday, 04-Feb-1 21:00:57 PST", "1"},
	}
	for _, tt := range tests {
		_, err := Parse(tt.format, tt.value)
		if err == nil {
			t.Errorf("Parse(%q, %q) did not fail as expected", tt.format, tt.value)
		} else if perr, ok := err.(*ParseError); !ok {
			t.Errorf("Parse(%q, %q) returned error type %T, expected ParseError", tt.format, tt.value, perr)
		} else if !strings.Contains(perr.Error(), "cannot parse") || !strings.HasPrefix(perr.ValueElem, tt.valueElemPrefix) {
			t.Errorf("Parse(%q, %q) returned wrong parsing error message: %v", tt.format, tt.value, perr)
		}
	}
}

var monthOutOfRangeTests = []struct {
	value string
	ok    bool
}{
	{"00-01", false},
	{"13-01", false},
	{"01-01", true},
}

func TestParseMonthOutOfRange(t *testing.T) {
	for _, test := range monthOutOfRangeTests {
		_, err := Parse("01-02", test.value)
		switch {
		case !test.ok && err != nil:
			if !strings.Contains(err.Error(), "month out of range") {
				t.Errorf("%q: expected 'month' error, got %v", test.value, err)
			}
		case test.ok && err != nil:
			t.Errorf("%q: unexpected error: %v", test.value, err)
		case !test.ok && err == nil:
			t.Errorf("%q: expected 'month' error, got none", test.value)
		}
	}
}

// Issue 37387.
func TestParseYday(t *testing.T) {
	t.Parallel()
	for i := 1; i <= 365; i++ {
		d := fmt.Sprintf("2020-%03d", i)
		tm, err := Parse("2006-002", d)
		if err != nil {
			t.Errorf("unexpected error for %s: %v", d, err)
		} else if tm.Year() != 2020 || tm.YearDay() != i {
			t.Errorf("got year %d yearday %d, want %d %d", tm.Year(), tm.YearDay(), 2020, i)
		}
	}
}

// Issue 45391.
func TestQuote(t *testing.T) {
	tests := []struct {
		s, want string
	}{
		{`"`, `"\""`},
		{`abc"xyz"`, `"abc\"xyz\""`},
		{"", `""`},
		{"abc", `"abc"`},
		{`☺`, `"\xe2\x98\xba"`},
		{`☺ hello ☺ hello`, `"\xe2\x98\xba hello \xe2\x98\xba hello"`},
		{"\x04", `"\x04"`},
	}
	for _, tt := range tests {
		if q := Quote(tt.s); q != tt.want {
			t.Errorf("Quote(%q) = got %q, want %q", tt.s, q, tt.want)
		}
	}

}

// Issue 48037
func TestFormatFractionalSecondSeparators(t *testing.T) {
	tests := []struct {
		s, want string
	}{
		{`15:04:05.000`, `21:00:57.012`},
		{`15:04:05.999`, `21:00:57.012`},
		{`15:04:05,000`, `21:00:57,012`},
		{`15:04:05,999`, `21:00:57,012`},
	}

	// The numeric time represents Thu Feb  4 21:00:57.012345600 PST 2009
	time := Unix(0, 1233810057012345600)
	for _, tt := range tests {
		if q := time.Format(tt.s); q != tt.want {
			t.Errorf("Format(%q) = got %q, want %q", tt.s, q, tt.want)
		}
	}
}

var longFractionalDigitsTests = []struct {
	value string
	want  int
}{
	// 9 digits
	{"2021-09-29T16:04:33.000000000Z", 0},
	{"2021-09-29T16:04:33.000000001Z", 1},
	{"2021-09-29T16:04:33.100000000Z", 100_000_000},
	{"2021-09-29T16:04:33.100000001Z", 100_000_001},
	{"2021-09-29T16:04:33.999999999Z", 999_999_999},
	{"2021-09-29T16:04:33.012345678Z", 12_345_678},
	// 10 digits, truncates
	{"2021-09-29T16:04:33.0000000000Z", 0},
	{"2021-09-29T16:04:33.0000000001Z", 0},
	{"2021-09-29T16:04:33.1000000000Z", 100_000_000},
	{"2021-09-29T16:04:33.1000000009Z", 100_000_000},
	{"2021-09-29T16:04:33.9999999999Z", 999_999_999},
	{"2021-09-29T16:04:33.0123456789Z", 12_345_678},
	// 11 digits, truncates
	{"2021-09-29T16:04:33.10000000000Z", 100_000_000},
	{"2021-09-29T16:04:33.00123456789Z", 1_234_567},
	// 12 digits, truncates
	{"2021-09-29T16:04:33.000123456789Z", 123_456},
	// 15 digits, truncates
	{"2021-09-29T16:04:33.9999999999999999Z", 999_999_999},
}

// Issue 48685 and 54567.
func TestParseFractionalSecondsLongerThanNineDigits(t *testing.T) {
	for _, tt := range longFractionalDigitsTests {
		for _, format := range []string{RFC3339, RFC3339Nano} {
			tm, err := Parse(format, tt.value)
			if err != nil {
				t.Errorf("Parse(%q, %q) error: %v", format, tt.value, err)
				continue
			}
			if got := tm.Nanosecond(); got != tt.want {
				t.Errorf("Parse(%q, %q) = got %d, want %d", format, tt.value, got, tt.want)
			}
		}
	}
}

func FuzzFormatRFC3339(f *testing.F) {
	for _, ts := range [][2]int64{
		{math.MinInt64, math.MinInt64}, // 292277026304-08-26T15:42:51Z
		{-62167219200, 0},              // 0000-01-01T00:00:00Z
		{1661201140, 676836973},        // 2022-08-22T20:45:40.676836973Z
		{253402300799, 999999999},      // 9999-12-31T23:59:59.999999999Z
		{math.MaxInt64, math.MaxInt64}, // -292277022365-05-08T08:17:07Z
	} {
		f.Add(ts[0], ts[1], true, false, 0)
		f.Add(ts[0], ts[1], false, true, 0)
		for _, offset := range []int{0, 60, 60 * 60, 99*60*60 + 99*60, 123456789} {
			f.Add(ts[0], ts[1], false, false, -offset)
			f.Add(ts[0], ts[1], false, false, +offset)
		}
	}

	f.Fuzz(func(t *testing.T, sec, nsec int64, useUTC, useLocal bool, tzOffset int) {
		var loc *Location
		switch {
		case useUTC:
			loc = UTC
		case useLocal:
			loc = Local
		default:
			loc = FixedZone("", tzOffset)
		}
		ts := Unix(sec, nsec).In(loc)

		got := AppendFormatRFC3339(ts, nil, false)
		want := AppendFormatAny(ts, nil, RFC3339)
		if !bytes.Equal(got, want) {
			t.Errorf("Format(%s, RFC3339) mismatch:\n\tgot:  %s\n\twant: %s", ts, got, want)
		}

		gotNanos := AppendFormatRFC3339(ts, nil, true)
		wantNanos := AppendFormatAny(ts, nil, RFC3339Nano)
		if !bytes.Equal(got, want) {
			t.Errorf("Format(%s, RFC3339Nano) mismatch:\n\tgot:  %s\n\twant: %s", ts, gotNanos, wantNanos)
		}
	})
}

func FuzzParseRFC3339(f *testing.F) {
	for _, tt := range formatTests {
		f.Add(tt.result)
	}
	for _, tt := range parseTests {
		f.Add(tt.value)
	}
	for _, tt := range parseErrorTests {
		f.Add(tt.value)
	}
<<<<<<< HEAD
}

// Issue 53919
func TestParseInLocationSecondsAdjusted(t *testing.T) {
	t.Parallel()

	zName := "Asia/Shanghai"

	z, err := LoadLocation(zName)
	if err != nil {
		t.Errorf("Unexpected error: %v", err)
		return
	}

	ts := Date(1900, 1, 1, 0, 0, 0, 0, z)
	s := ts.Format(RFC3339Nano)

	ts, err = ParseInLocation(RFC3339, s, z)
	if err != nil {
		t.Errorf("Unexpected error: %v", err)
		return
	}

	if got := ts.Location().String(); zName != got {
		t.Errorf("ParseInLocation returns wrong location; got %q, want %q", got, zName)

		ts = ts.In(z)
	}

	if got := ts.Format(RFC3339Nano); s != got {
		t.Errorf("seconds were not adjusted; got %q, want %q", got, s)
	}
=======
	for _, tt := range longFractionalDigitsTests {
		f.Add(tt.value)
	}

	f.Fuzz(func(t *testing.T, s string) {
		// equalTime is like time.Time.Equal, but also compares the time zone.
		equalTime := func(t1, t2 Time) bool {
			name1, offset1 := t1.Zone()
			name2, offset2 := t2.Zone()
			return t1.Equal(t2) && name1 == name2 && offset1 == offset2
		}

		for _, tz := range []*Location{UTC, Local} {
			// Parsing as RFC3339 or RFC3339Nano should be identical.
			t1, err1 := ParseAny(RFC3339, s, UTC, tz)
			t2, err2 := ParseAny(RFC3339Nano, s, UTC, tz)
			switch {
			case (err1 == nil) != (err2 == nil):
				t.Fatalf("ParseAny(%q) error mismatch:\n\tgot:  %v\n\twant: %v", s, err1, err2)
			case !equalTime(t1, t2):
				t.Fatalf("ParseAny(%q) value mismatch:\n\tgot:  %v\n\twant: %v", s, t1, t2)
			}

			// TODO(https://go.dev/issue/54580):
			// Remove these checks after ParseAny rejects all invalid RFC 3339.
			if err1 == nil {
				num2 := func(s string) byte { return 10*(s[0]-'0') + (s[1] - '0') }
				switch {
				case len(s) > 12 && s[12] == ':':
					t.Skipf("ParseAny(%q) incorrectly allows single-digit hour fields", s)
				case len(s) > 19 && s[19] == ',':
					t.Skipf("ParseAny(%q) incorrectly allows comma as sub-second separator", s)
				case !strings.HasSuffix(s, "Z") && len(s) > 4 && (num2(s[len(s)-5:]) >= 24 || num2(s[len(s)-2:]) >= 60):
					t.Skipf("ParseAny(%q) incorrectly allows out-of-range zone offset", s)
				}
			}

			// Customized parser should be identical to general parser.
			switch got, ok := ParseRFC3339(s, tz); {
			case ok != (err1 == nil):
				t.Fatalf("ParseRFC3339(%q) error mismatch:\n\tgot:  %v\n\twant: %v", s, ok, err1 == nil)
			case !equalTime(got, t1):
				t.Fatalf("ParseRFC3339(%q) value mismatch:\n\tgot:  %v\n\twant: %v", s, got, t2)
			}
		}
	})
>>>>>>> 1c65b69b
}<|MERGE_RESOLUTION|>--- conflicted
+++ resolved
@@ -1017,40 +1017,6 @@
 	for _, tt := range parseErrorTests {
 		f.Add(tt.value)
 	}
-<<<<<<< HEAD
-}
-
-// Issue 53919
-func TestParseInLocationSecondsAdjusted(t *testing.T) {
-	t.Parallel()
-
-	zName := "Asia/Shanghai"
-
-	z, err := LoadLocation(zName)
-	if err != nil {
-		t.Errorf("Unexpected error: %v", err)
-		return
-	}
-
-	ts := Date(1900, 1, 1, 0, 0, 0, 0, z)
-	s := ts.Format(RFC3339Nano)
-
-	ts, err = ParseInLocation(RFC3339, s, z)
-	if err != nil {
-		t.Errorf("Unexpected error: %v", err)
-		return
-	}
-
-	if got := ts.Location().String(); zName != got {
-		t.Errorf("ParseInLocation returns wrong location; got %q, want %q", got, zName)
-
-		ts = ts.In(z)
-	}
-
-	if got := ts.Format(RFC3339Nano); s != got {
-		t.Errorf("seconds were not adjusted; got %q, want %q", got, s)
-	}
-=======
 	for _, tt := range longFractionalDigitsTests {
 		f.Add(tt.value)
 	}
@@ -1097,5 +1063,36 @@
 			}
 		}
 	})
->>>>>>> 1c65b69b
+}
+
+// Issue 53919
+func TestParseInLocationSecondsAdjusted(t *testing.T) {
+	t.Parallel()
+
+	zName := "Asia/Shanghai"
+
+	z, err := LoadLocation(zName)
+	if err != nil {
+		t.Errorf("Unexpected error: %v", err)
+		return
+	}
+
+	ts := Date(1900, 1, 1, 0, 0, 0, 0, z)
+	s := ts.Format(RFC3339Nano)
+
+	ts, err = ParseInLocation(RFC3339, s, z)
+	if err != nil {
+		t.Errorf("Unexpected error: %v", err)
+		return
+	}
+
+	if got := ts.Location().String(); zName != got {
+		t.Errorf("ParseInLocation returns wrong location; got %q, want %q", got, zName)
+
+		ts = ts.In(z)
+	}
+
+	if got := ts.Format(RFC3339Nano); s != got {
+		t.Errorf("seconds were not adjusted; got %q, want %q", got, s)
+	}
 }