// Copyright 2009 The Go Authors. All rights reserved.
// Use of this source code is governed by a BSD-style
// license that can be found in the LICENSE file.

package expvar

import (
	"bytes"
	"crypto/sha1"
	"encoding/json"
	"fmt"
	"net"
	"net/http/httptest"
	"reflect"
	"runtime"
	"strconv"
	"sync"
	"sync/atomic"
	"testing"
)

// RemoveAll removes all exported variables.
// This is for tests only.
func RemoveAll() {
	varKeysMu.Lock()
	defer varKeysMu.Unlock()
	for _, k := range varKeys {
		vars.Delete(k)
	}
	varKeys = nil
}

func TestNil(t *testing.T) {
	RemoveAll()
	val := Get("missing")
	if val != nil {
		t.Errorf("got %v, want nil", val)
	}
}

func TestInt(t *testing.T) {
	RemoveAll()
	reqs := NewInt("requests")
	if i := reqs.Value(); i != 0 {
		t.Errorf("reqs.Value() = %v, want 0", i)
	}
	if reqs != Get("requests").(*Int) {
		t.Errorf("Get() failed.")
	}

	reqs.Add(1)
	reqs.Add(3)
	if i := reqs.Value(); i != 4 {
		t.Errorf("reqs.Value() = %v, want 4", i)
	}

	if s := reqs.String(); s != "4" {
		t.Errorf("reqs.String() = %q, want \"4\"", s)
	}

	reqs.Set(-2)
	if i := reqs.Value(); i != -2 {
		t.Errorf("reqs.Value() = %v, want -2", i)
	}
}

func BenchmarkIntAdd(b *testing.B) {
	var v Int

	b.RunParallel(func(pb *testing.PB) {
		for pb.Next() {
			v.Add(1)
		}
	})
}

func BenchmarkIntSet(b *testing.B) {
	var v Int

	b.RunParallel(func(pb *testing.PB) {
		for pb.Next() {
			v.Set(1)
		}
	})
}

func TestFloat(t *testing.T) {
	RemoveAll()
	reqs := NewFloat("requests-float")
<<<<<<< HEAD
	if reqs.Value() != 0.0 {
		t.Errorf("reqs.Value() = %v, want 0", reqs.Value())
=======
	if reqs.f.Load() != 0.0 {
		t.Errorf("reqs.f = %v, want 0", reqs.f.Load())
>>>>>>> 98bacdea
	}
	if reqs != Get("requests-float").(*Float) {
		t.Errorf("Get() failed.")
	}

	reqs.Add(1.5)
	reqs.Add(1.25)
	if v := reqs.Value(); v != 2.75 {
		t.Errorf("reqs.Value() = %v, want 2.75", v)
	}

	if s := reqs.String(); s != "2.75" {
		t.Errorf("reqs.String() = %q, want \"4.64\"", s)
	}

	reqs.Add(-2)
	if v := reqs.Value(); v != 0.75 {
		t.Errorf("reqs.Value() = %v, want 0.75", v)
	}
}

func BenchmarkFloatAdd(b *testing.B) {
	var f Float

	b.RunParallel(func(pb *testing.PB) {
		for pb.Next() {
			f.Add(1.0)
		}
	})
}

func BenchmarkFloatSet(b *testing.B) {
	var f Float

	b.RunParallel(func(pb *testing.PB) {
		for pb.Next() {
			f.Set(1.0)
		}
	})
}

func TestString(t *testing.T) {
	RemoveAll()
	name := NewString("my-name")
	if s := name.Value(); s != "" {
		t.Errorf(`NewString("my-name").Value() = %q, want ""`, s)
	}

	name.Set("Mike")
	if s, want := name.String(), `"Mike"`; s != want {
		t.Errorf(`after name.Set("Mike"), name.String() = %q, want %q`, s, want)
	}
	if s, want := name.Value(), "Mike"; s != want {
		t.Errorf(`after name.Set("Mike"), name.Value() = %q, want %q`, s, want)
	}

	// Make sure we produce safe JSON output.
	name.Set("<")
	if s, want := name.String(), "\"\\u003c\""; s != want {
		t.Errorf(`after name.Set("<"), name.String() = %q, want %q`, s, want)
	}
}

func BenchmarkStringSet(b *testing.B) {
	var s String

	b.RunParallel(func(pb *testing.PB) {
		for pb.Next() {
			s.Set("red")
		}
	})
}

func TestMapInit(t *testing.T) {
	RemoveAll()
	colors := NewMap("bike-shed-colors")
	colors.Add("red", 1)
	colors.Add("blue", 1)
	colors.Add("chartreuse", 1)

	n := 0
	colors.Do(func(KeyValue) { n++ })
	if n != 3 {
		t.Errorf("after three Add calls with distinct keys, Do should invoke f 3 times; got %v", n)
	}

	colors.Init()

	n = 0
	colors.Do(func(KeyValue) { n++ })
	if n != 0 {
		t.Errorf("after Init, Do should invoke f 0 times; got %v", n)
	}
}

func TestMapDelete(t *testing.T) {
	RemoveAll()
	colors := NewMap("bike-shed-colors")

	colors.Add("red", 1)
	colors.Add("red", 2)
	colors.Add("blue", 4)

	n := 0
	colors.Do(func(KeyValue) { n++ })
	if n != 2 {
		t.Errorf("after two Add calls with distinct keys, Do should invoke f 2 times; got %v", n)
	}

	colors.Delete("red")
	n = 0
	colors.Do(func(KeyValue) { n++ })
	if n != 1 {
		t.Errorf("removed red, Do should invoke f 1 times; got %v", n)
	}

	colors.Delete("notfound")
	n = 0
	colors.Do(func(KeyValue) { n++ })
	if n != 1 {
		t.Errorf("attempted to remove notfound, Do should invoke f 1 times; got %v", n)
	}

	colors.Delete("blue")
	colors.Delete("blue")
	n = 0
	colors.Do(func(KeyValue) { n++ })
	if n != 0 {
		t.Errorf("all keys removed, Do should invoke f 0 times; got %v", n)
	}
}

func TestMapCounter(t *testing.T) {
	RemoveAll()
	colors := NewMap("bike-shed-colors")

	colors.Add("red", 1)
	colors.Add("red", 2)
	colors.Add("blue", 4)
	colors.AddFloat(`green "midori"`, 4.125)
	if x := colors.Get("red").(*Int).Value(); x != 3 {
		t.Errorf("colors.m[\"red\"] = %v, want 3", x)
	}
	if x := colors.Get("blue").(*Int).Value(); x != 4 {
		t.Errorf("colors.m[\"blue\"] = %v, want 4", x)
	}
	if x := colors.Get(`green "midori"`).(*Float).Value(); x != 4.125 {
		t.Errorf("colors.m[`green \"midori\"] = %v, want 4.125", x)
	}

	// colors.String() should be '{"red":3, "blue":4}',
	// though the order of red and blue could vary.
	s := colors.String()
	var j any
	err := json.Unmarshal([]byte(s), &j)
	if err != nil {
		t.Errorf("colors.String() isn't valid JSON: %v", err)
	}
	m, ok := j.(map[string]any)
	if !ok {
		t.Error("colors.String() didn't produce a map.")
	}
	red := m["red"]
	x, ok := red.(float64)
	if !ok {
		t.Error("red.Kind() is not a number.")
	}
	if x != 3 {
		t.Errorf("red = %v, want 3", x)
	}
}

func TestMapNil(t *testing.T) {
	RemoveAll()
	const key = "key"
	m := NewMap("issue527719")
	m.Set(key, nil)
	s := m.String()
	var j any
	if err := json.Unmarshal([]byte(s), &j); err != nil {
		t.Fatalf("m.String() == %q isn't valid JSON: %v", s, err)
	}
	m2, ok := j.(map[string]any)
	if !ok {
		t.Fatalf("m.String() produced %T, wanted a map", j)
	}
	v, ok := m2[key]
	if !ok {
		t.Fatalf("missing %q in %v", key, m2)
	}
	if v != nil {
		t.Fatalf("m[%q] = %v, want nil", key, v)
	}
}

func BenchmarkMapSet(b *testing.B) {
	m := new(Map).Init()

	v := new(Int)

	b.RunParallel(func(pb *testing.PB) {
		for pb.Next() {
			m.Set("red", v)
		}
	})
}

func BenchmarkMapSetDifferent(b *testing.B) {
	procKeys := make([][]string, runtime.GOMAXPROCS(0))
	for i := range procKeys {
		keys := make([]string, 4)
		for j := range keys {
			keys[j] = fmt.Sprint(i, j)
		}
		procKeys[i] = keys
	}

	m := new(Map).Init()
	v := new(Int)
	b.ResetTimer()

	var n int32
	b.RunParallel(func(pb *testing.PB) {
		i := int(atomic.AddInt32(&n, 1)-1) % len(procKeys)
		keys := procKeys[i]

		for pb.Next() {
			for _, k := range keys {
				m.Set(k, v)
			}
		}
	})
}

// BenchmarkMapSetDifferentRandom simulates such a case where the concerned
// keys of Map.Set are generated dynamically and as a result insertion is
// out of order and the number of the keys may be large.
func BenchmarkMapSetDifferentRandom(b *testing.B) {
	keys := make([]string, 100)
	for i := range keys {
		keys[i] = fmt.Sprintf("%x", sha1.Sum([]byte(fmt.Sprint(i))))
	}

	v := new(Int)
	b.ResetTimer()

	for i := 0; i < b.N; i++ {
		m := new(Map).Init()
		for _, k := range keys {
			m.Set(k, v)
		}
	}
}

func BenchmarkMapSetString(b *testing.B) {
	m := new(Map).Init()

	v := new(String)
	v.Set("Hello, !")

	b.RunParallel(func(pb *testing.PB) {
		for pb.Next() {
			m.Set("red", v)
		}
	})
}

func BenchmarkMapAddSame(b *testing.B) {
	b.RunParallel(func(pb *testing.PB) {
		for pb.Next() {
			m := new(Map).Init()
			m.Add("red", 1)
			m.Add("red", 1)
			m.Add("red", 1)
			m.Add("red", 1)
		}
	})
}

func BenchmarkMapAddDifferent(b *testing.B) {
	procKeys := make([][]string, runtime.GOMAXPROCS(0))
	for i := range procKeys {
		keys := make([]string, 4)
		for j := range keys {
			keys[j] = fmt.Sprint(i, j)
		}
		procKeys[i] = keys
	}

	b.ResetTimer()

	var n int32
	b.RunParallel(func(pb *testing.PB) {
		i := int(atomic.AddInt32(&n, 1)-1) % len(procKeys)
		keys := procKeys[i]

		for pb.Next() {
			m := new(Map).Init()
			for _, k := range keys {
				m.Add(k, 1)
			}
		}
	})
}

// BenchmarkMapAddDifferentRandom simulates such a case where that the concerned
// keys of Map.Add are generated dynamically and as a result insertion is out of
// order and the number of the keys may be large.
func BenchmarkMapAddDifferentRandom(b *testing.B) {
	keys := make([]string, 100)
	for i := range keys {
		keys[i] = fmt.Sprintf("%x", sha1.Sum([]byte(fmt.Sprint(i))))
	}

	b.ResetTimer()

	for i := 0; i < b.N; i++ {
		m := new(Map).Init()
		for _, k := range keys {
			m.Add(k, 1)
		}
	}
}

func BenchmarkMapAddSameSteadyState(b *testing.B) {
	m := new(Map).Init()
	b.RunParallel(func(pb *testing.PB) {
		for pb.Next() {
			m.Add("red", 1)
		}
	})
}

func BenchmarkMapAddDifferentSteadyState(b *testing.B) {
	procKeys := make([][]string, runtime.GOMAXPROCS(0))
	for i := range procKeys {
		keys := make([]string, 4)
		for j := range keys {
			keys[j] = fmt.Sprint(i, j)
		}
		procKeys[i] = keys
	}

	m := new(Map).Init()
	b.ResetTimer()

	var n int32
	b.RunParallel(func(pb *testing.PB) {
		i := int(atomic.AddInt32(&n, 1)-1) % len(procKeys)
		keys := procKeys[i]

		for pb.Next() {
			for _, k := range keys {
				m.Add(k, 1)
			}
		}
	})
}

func TestFunc(t *testing.T) {
	RemoveAll()
	var x any = []string{"a", "b"}
	f := Func(func() any { return x })
	if s, exp := f.String(), `["a","b"]`; s != exp {
		t.Errorf(`f.String() = %q, want %q`, s, exp)
	}
	if v := f.Value(); !reflect.DeepEqual(v, x) {
		t.Errorf(`f.Value() = %q, want %q`, v, x)
	}

	x = 17
	if s, exp := f.String(), `17`; s != exp {
		t.Errorf(`f.String() = %q, want %q`, s, exp)
	}
}

func TestHandler(t *testing.T) {
	RemoveAll()
	m := NewMap("map1")
	m.Add("a", 1)
	m.Add("z", 2)
	m2 := NewMap("map2")
	for i := 0; i < 9; i++ {
		m2.Add(strconv.Itoa(i), int64(i))
	}
	rr := httptest.NewRecorder()
	rr.Body = new(bytes.Buffer)
	expvarHandler(rr, nil)
	want := `{
"map1": {"a": 1, "z": 2},
"map2": {"0": 0, "1": 1, "2": 2, "3": 3, "4": 4, "5": 5, "6": 6, "7": 7, "8": 8}
}
`
	if got := rr.Body.String(); got != want {
		t.Errorf("HTTP handler wrote:\n%s\nWant:\n%s", got, want)
	}
}

func BenchmarkRealworldExpvarUsage(b *testing.B) {
	var (
		bytesSent Int
		bytesRead Int
	)

	// The benchmark creates GOMAXPROCS client/server pairs.
	// Each pair creates 4 goroutines: client reader/writer and server reader/writer.
	// The benchmark stresses concurrent reading and writing to the same connection.
	// Such pattern is used in net/http and net/rpc.

	b.StopTimer()

	P := runtime.GOMAXPROCS(0)
	N := b.N / P
	W := 1000

	// Setup P client/server connections.
	clients := make([]net.Conn, P)
	servers := make([]net.Conn, P)
	ln, err := net.Listen("tcp", "127.0.0.1:0")
	if err != nil {
		b.Fatalf("Listen failed: %v", err)
	}
	defer ln.Close()
	done := make(chan bool, 1)
	go func() {
		for p := 0; p < P; p++ {
			s, err := ln.Accept()
			if err != nil {
				b.Errorf("Accept failed: %v", err)
				done <- false
				return
			}
			servers[p] = s
		}
		done <- true
	}()
	for p := 0; p < P; p++ {
		c, err := net.Dial("tcp", ln.Addr().String())
		if err != nil {
			<-done
			b.Fatalf("Dial failed: %v", err)
		}
		clients[p] = c
	}
	if !<-done {
		b.FailNow()
	}

	b.StartTimer()

	var wg sync.WaitGroup
	wg.Add(4 * P)
	for p := 0; p < P; p++ {
		// Client writer.
		go func(c net.Conn) {
			defer wg.Done()
			var buf [1]byte
			for i := 0; i < N; i++ {
				v := byte(i)
				for w := 0; w < W; w++ {
					v *= v
				}
				buf[0] = v
				n, err := c.Write(buf[:])
				if err != nil {
					b.Errorf("Write failed: %v", err)
					return
				}

				bytesSent.Add(int64(n))
			}
		}(clients[p])

		// Pipe between server reader and server writer.
		pipe := make(chan byte, 128)

		// Server reader.
		go func(s net.Conn) {
			defer wg.Done()
			var buf [1]byte
			for i := 0; i < N; i++ {
				n, err := s.Read(buf[:])

				if err != nil {
					b.Errorf("Read failed: %v", err)
					return
				}

				bytesRead.Add(int64(n))
				pipe <- buf[0]
			}
		}(servers[p])

		// Server writer.
		go func(s net.Conn) {
			defer wg.Done()
			var buf [1]byte
			for i := 0; i < N; i++ {
				v := <-pipe
				for w := 0; w < W; w++ {
					v *= v
				}
				buf[0] = v
				n, err := s.Write(buf[:])
				if err != nil {
					b.Errorf("Write failed: %v", err)
					return
				}

				bytesSent.Add(int64(n))
			}
			s.Close()
		}(servers[p])

		// Client reader.
		go func(c net.Conn) {
			defer wg.Done()
			var buf [1]byte
			for i := 0; i < N; i++ {
				n, err := c.Read(buf[:])

				if err != nil {
					b.Errorf("Read failed: %v", err)
					return
				}

				bytesRead.Add(int64(n))
			}
			c.Close()
		}(clients[p])
	}
	wg.Wait()
}<|MERGE_RESOLUTION|>--- conflicted
+++ resolved
@@ -87,13 +87,8 @@
 func TestFloat(t *testing.T) {
 	RemoveAll()
 	reqs := NewFloat("requests-float")
-<<<<<<< HEAD
-	if reqs.Value() != 0.0 {
-		t.Errorf("reqs.Value() = %v, want 0", reqs.Value())
-=======
 	if reqs.f.Load() != 0.0 {
 		t.Errorf("reqs.f = %v, want 0", reqs.f.Load())
->>>>>>> 98bacdea
 	}
 	if reqs != Get("requests-float").(*Float) {
 		t.Errorf("Get() failed.")
