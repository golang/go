// Copyright 2009 The Go Authors. All rights reserved.
// Use of this source code is governed by a BSD-style
// license that can be found in the LICENSE file.

// Package reflect implements run-time reflection, allowing a program to
// manipulate objects with arbitrary types. The typical use is to take a value
// with static type interface{} and extract its dynamic type information by
// calling TypeOf, which returns a Type.
//
// A call to ValueOf returns a Value representing the run-time data.
// Zero takes a Type and returns a Value representing a zero value
// for that type.
//
// See "The Laws of Reflection" for an introduction to reflection in Go:
// https://golang.org/doc/articles/laws_of_reflection.html
package reflect

import (
	"runtime"
	"strconv"
	"sync"
	"unicode"
	"unicode/utf8"
	"unsafe"
)

// Type is the representation of a Go type.
//
// Not all methods apply to all kinds of types. Restrictions,
// if any, are noted in the documentation for each method.
// Use the Kind method to find out the kind of type before
// calling kind-specific methods. Calling a method
// inappropriate to the kind of type causes a run-time panic.
//
// Type values are comparable, such as with the == operator,
// so they can be used as map keys.
// Two Type values are equal if they represent identical types.
type Type interface {
	// Methods applicable to all types.

	// Align returns the alignment in bytes of a value of
	// this type when allocated in memory.
	Align() int

	// FieldAlign returns the alignment in bytes of a value of
	// this type when used as a field in a struct.
	FieldAlign() int

	// Method returns the i'th method in the type's method set.
	// It panics if i is not in the range [0, NumMethod()).
	//
	// For a non-interface type T or *T, the returned Method's Type and Func
	// fields describe a function whose first argument is the receiver.
	//
	// For an interface type, the returned Method's Type field gives the
	// method signature, without a receiver, and the Func field is nil.
	Method(int) Method

	// MethodByName returns the method with that name in the type's
	// method set and a boolean indicating if the method was found.
	//
	// For a non-interface type T or *T, the returned Method's Type and Func
	// fields describe a function whose first argument is the receiver.
	//
	// For an interface type, the returned Method's Type field gives the
	// method signature, without a receiver, and the Func field is nil.
	MethodByName(string) (Method, bool)

	// NumMethod returns the number of exported methods in the type's method set.
	NumMethod() int

	// Name returns the type's name within its package for a defined type.
	// For other (non-defined) types it returns the empty string.
	Name() string

	// PkgPath returns a defined type's package path, that is, the import path
	// that uniquely identifies the package, such as "encoding/base64".
	// If the type was predeclared (string, error) or not defined (*T, struct{},
	// []int, or A where A is an alias for a non-defined type), the package path
	// will be the empty string.
	PkgPath() string

	// Size returns the number of bytes needed to store
	// a value of the given type; it is analogous to unsafe.Sizeof.
	Size() uintptr

	// String returns a string representation of the type.
	// The string representation may use shortened package names
	// (e.g., base64 instead of "encoding/base64") and is not
	// guaranteed to be unique among types. To test for type identity,
	// compare the Types directly.
	String() string

	// Kind returns the specific kind of this type.
	Kind() Kind

	// Implements reports whether the type implements the interface type u.
	Implements(u Type) bool

	// AssignableTo reports whether a value of the type is assignable to type u.
	AssignableTo(u Type) bool

	// ConvertibleTo reports whether a value of the type is convertible to type u.
	ConvertibleTo(u Type) bool

	// Comparable reports whether values of this type are comparable.
	Comparable() bool

	// Methods applicable only to some types, depending on Kind.
	// The methods allowed for each kind are:
	//
	//	Int*, Uint*, Float*, Complex*: Bits
	//	Array: Elem, Len
	//	Chan: ChanDir, Elem
	//	Func: In, NumIn, Out, NumOut, IsVariadic.
	//	Map: Key, Elem
	//	Ptr: Elem
	//	Slice: Elem
	//	Struct: Field, FieldByIndex, FieldByName, FieldByNameFunc, NumField

	// Bits returns the size of the type in bits.
	// It panics if the type's Kind is not one of the
	// sized or unsized Int, Uint, Float, or Complex kinds.
	Bits() int

	// ChanDir returns a channel type's direction.
	// It panics if the type's Kind is not Chan.
	ChanDir() ChanDir

	// IsVariadic reports whether a function type's final input parameter
	// is a "..." parameter. If so, t.In(t.NumIn() - 1) returns the parameter's
	// implicit actual type []T.
	//
	// For concreteness, if t represents func(x int, y ... float64), then
	//
	//	t.NumIn() == 2
	//	t.In(0) is the reflect.Type for "int"
	//	t.In(1) is the reflect.Type for "[]float64"
	//	t.IsVariadic() == true
	//
	// IsVariadic panics if the type's Kind is not Func.
	IsVariadic() bool

	// Elem returns a type's element type.
	// It panics if the type's Kind is not Array, Chan, Map, Ptr, or Slice.
	Elem() Type

	// Field returns a struct type's i'th field.
	// It panics if the type's Kind is not Struct.
	// It panics if i is not in the range [0, NumField()).
	Field(i int) StructField

	// FieldByIndex returns the nested field corresponding
	// to the index sequence. It is equivalent to calling Field
	// successively for each index i.
	// It panics if the type's Kind is not Struct.
	FieldByIndex(index []int) StructField

	// FieldByName returns the struct field with the given name
	// and a boolean indicating if the field was found.
	FieldByName(name string) (StructField, bool)

	// FieldByNameFunc returns the struct field with a name
	// that satisfies the match function and a boolean indicating if
	// the field was found.
	//
	// FieldByNameFunc considers the fields in the struct itself
	// and then the fields in any embedded structs, in breadth first order,
	// stopping at the shallowest nesting depth containing one or more
	// fields satisfying the match function. If multiple fields at that depth
	// satisfy the match function, they cancel each other
	// and FieldByNameFunc returns no match.
	// This behavior mirrors Go's handling of name lookup in
	// structs containing embedded fields.
	FieldByNameFunc(match func(string) bool) (StructField, bool)

	// In returns the type of a function type's i'th input parameter.
	// It panics if the type's Kind is not Func.
	// It panics if i is not in the range [0, NumIn()).
	In(i int) Type

	// Key returns a map type's key type.
	// It panics if the type's Kind is not Map.
	Key() Type

	// Len returns an array type's length.
	// It panics if the type's Kind is not Array.
	Len() int

	// NumField returns a struct type's field count.
	// It panics if the type's Kind is not Struct.
	NumField() int

	// NumIn returns a function type's input parameter count.
	// It panics if the type's Kind is not Func.
	NumIn() int

	// NumOut returns a function type's output parameter count.
	// It panics if the type's Kind is not Func.
	NumOut() int

	// Out returns the type of a function type's i'th output parameter.
	// It panics if the type's Kind is not Func.
	// It panics if i is not in the range [0, NumOut()).
	Out(i int) Type

	common() *rtype
	uncommon() *uncommonType
}

// BUG(rsc): FieldByName and related functions consider struct field names to be equal
// if the names are equal, even if they are unexported names originating
// in different packages. The practical effect of this is that the result of
// t.FieldByName("x") is not well defined if the struct type t contains
// multiple fields named x (embedded from different packages).
// FieldByName may return one of the fields named x or may report that there are none.
// See https://golang.org/issue/4876 for more details.

/*
 * These data structures are known to the compiler (../../cmd/internal/gc/reflect.go).
 * A few are known to ../runtime/type.go to convey to debuggers.
 * They are also known to ../runtime/type.go.
 */

// A Kind represents the specific kind of type that a Type represents.
// The zero Kind is not a valid kind.
type Kind uint

const (
	Invalid Kind = iota
	Bool
	Int
	Int8
	Int16
	Int32
	Int64
	Uint
	Uint8
	Uint16
	Uint32
	Uint64
	Uintptr
	Float32
	Float64
	Complex64
	Complex128
	Array
	Chan
	Func
	Interface
	Map
	Ptr
	Slice
	String
	Struct
	UnsafePointer
)

// tflag is used by an rtype to signal what extra type information is
// available in the memory directly following the rtype value.
//
// tflag values must be kept in sync with copies in:
//	cmd/compile/internal/gc/reflect.go
//	cmd/link/internal/ld/decodesym.go
//	runtime/type.go
type tflag uint8

const (
	// tflagUncommon means that there is a pointer, *uncommonType,
	// just beyond the outer type structure.
	//
	// For example, if t.Kind() == Struct and t.tflag&tflagUncommon != 0,
	// then t has uncommonType data and it can be accessed as:
	//
	//	type tUncommon struct {
	//		structType
	//		u uncommonType
	//	}
	//	u := &(*tUncommon)(unsafe.Pointer(t)).u
	tflagUncommon tflag = 1 << 0

	// tflagExtraStar means the name in the str field has an
	// extraneous '*' prefix. This is because for most types T in
	// a program, the type *T also exists and reusing the str data
	// saves binary size.
	tflagExtraStar tflag = 1 << 1

	// tflagNamed means the type has a name.
	tflagNamed tflag = 1 << 2
)

// rtype is the common implementation of most values.
// It is embedded in other struct types.
//
// rtype must be kept in sync with ../runtime/type.go:/^type._type.
type rtype struct {
	size       uintptr
	ptrdata    uintptr  // number of bytes in the type that can contain pointers
	hash       uint32   // hash of type; avoids computation in hash tables
	tflag      tflag    // extra type information flags
	align      uint8    // alignment of variable with this type
	fieldAlign uint8    // alignment of struct field with this type
	kind       uint8    // enumeration for C
	alg        *typeAlg // algorithm table
	gcdata     *byte    // garbage collection data
	str        nameOff  // string form
	ptrToThis  typeOff  // type for pointer to this type, may be zero
}

// a copy of runtime.typeAlg
type typeAlg struct {
	// function for hashing objects of this type
	// (ptr to object, seed) -> hash
	hash func(unsafe.Pointer, uintptr) uintptr
	// function for comparing objects of this type
	// (ptr to object A, ptr to object B) -> ==?
	equal func(unsafe.Pointer, unsafe.Pointer) bool
}

// Method on non-interface type
type method struct {
	name nameOff // name of method
	mtyp typeOff // method type (without receiver)
	ifn  textOff // fn used in interface call (one-word receiver)
	tfn  textOff // fn used for normal method call
}

// uncommonType is present only for defined types or types with methods
// (if T is a defined type, the uncommonTypes for T and *T have methods).
// Using a pointer to this struct reduces the overall size required
// to describe a non-defined type with no methods.
type uncommonType struct {
	pkgPath nameOff // import path; empty for built-in types like int, string
	mcount  uint16  // number of methods
	xcount  uint16  // number of exported methods
	moff    uint32  // offset from this uncommontype to [mcount]method
	_       uint32  // unused
}

// ChanDir represents a channel type's direction.
type ChanDir int

const (
	RecvDir ChanDir             = 1 << iota // <-chan
	SendDir                                 // chan<-
	BothDir = RecvDir | SendDir             // chan
)

// arrayType represents a fixed array type.
type arrayType struct {
	rtype
	elem  *rtype // array element type
	slice *rtype // slice type
	len   uintptr
}

// chanType represents a channel type.
type chanType struct {
	rtype
	elem *rtype  // channel element type
	dir  uintptr // channel direction (ChanDir)
}

// funcType represents a function type.
//
// A *rtype for each in and out parameter is stored in an array that
// directly follows the funcType (and possibly its uncommonType). So
// a function type with one method, one input, and one output is:
//
//	struct {
//		funcType
//		uncommonType
//		[2]*rtype    // [0] is in, [1] is out
//	}
type funcType struct {
	rtype
	inCount  uint16
	outCount uint16 // top bit is set if last input parameter is ...
}

// imethod represents a method on an interface type
type imethod struct {
	name nameOff // name of method
	typ  typeOff // .(*FuncType) underneath
}

// interfaceType represents an interface type.
type interfaceType struct {
	rtype
	pkgPath name      // import path
	methods []imethod // sorted by hash
}

// mapType represents a map type.
type mapType struct {
	rtype
	key           *rtype // map key type
	elem          *rtype // map element (value) type
	bucket        *rtype // internal bucket structure
	keysize       uint8  // size of key slot
	indirectkey   uint8  // store ptr to key instead of key itself
	valuesize     uint8  // size of value slot
	indirectvalue uint8  // store ptr to value instead of value itself
	bucketsize    uint16 // size of bucket
	reflexivekey  bool   // true if k==k for all keys
	needkeyupdate bool   // true if we need to update key on an overwrite
}

// ptrType represents a pointer type.
type ptrType struct {
	rtype
	elem *rtype // pointer element (pointed at) type
}

// sliceType represents a slice type.
type sliceType struct {
	rtype
	elem *rtype // slice element type
}

// Struct field
type structField struct {
	name        name    // name is always non-empty
	typ         *rtype  // type of field
	offsetEmbed uintptr // byte offset of field<<1 | isEmbedded
}

func (f *structField) offset() uintptr {
	return f.offsetEmbed >> 1
}

func (f *structField) embedded() bool {
	return f.offsetEmbed&1 != 0
}

// structType represents a struct type.
type structType struct {
	rtype
	pkgPath name
	fields  []structField // sorted by offset
}

// name is an encoded type name with optional extra data.
//
// The first byte is a bit field containing:
//
//	1<<0 the name is exported
//	1<<1 tag data follows the name
//	1<<2 pkgPath nameOff follows the name and tag
//
// The next two bytes are the data length:
//
//	 l := uint16(data[1])<<8 | uint16(data[2])
//
// Bytes [3:3+l] are the string data.
//
// If tag data follows then bytes 3+l and 3+l+1 are the tag length,
// with the data following.
//
// If the import path follows, then 4 bytes at the end of
// the data form a nameOff. The import path is only set for concrete
// methods that are defined in a different package than their type.
//
// If a name starts with "*", then the exported bit represents
// whether the pointed to type is exported.
type name struct {
	bytes *byte
}

func (n name) data(off int, whySafe string) *byte {
	return (*byte)(add(unsafe.Pointer(n.bytes), uintptr(off), whySafe))
}

func (n name) isExported() bool {
	return (*n.bytes)&(1<<0) != 0
}

func (n name) nameLen() int {
	return int(uint16(*n.data(1, "name len field"))<<8 | uint16(*n.data(2, "name len field")))
}

func (n name) tagLen() int {
	if *n.data(0, "name flag field")&(1<<1) == 0 {
		return 0
	}
	off := 3 + n.nameLen()
	return int(uint16(*n.data(off, "name taglen field"))<<8 | uint16(*n.data(off+1, "name taglen field")))
}

func (n name) name() (s string) {
	if n.bytes == nil {
		return
	}
	b := (*[4]byte)(unsafe.Pointer(n.bytes))

	hdr := (*stringHeader)(unsafe.Pointer(&s))
	hdr.Data = unsafe.Pointer(&b[3])
	hdr.Len = int(b[1])<<8 | int(b[2])
	return s
}

func (n name) tag() (s string) {
	tl := n.tagLen()
	if tl == 0 {
		return ""
	}
	nl := n.nameLen()
	hdr := (*stringHeader)(unsafe.Pointer(&s))
	hdr.Data = unsafe.Pointer(n.data(3+nl+2, "non-empty string"))
	hdr.Len = tl
	return s
}

func (n name) pkgPath() string {
	if n.bytes == nil || *n.data(0, "name flag field")&(1<<2) == 0 {
		return ""
	}
	off := 3 + n.nameLen()
	if tl := n.tagLen(); tl > 0 {
		off += 2 + tl
	}
	var nameOff int32
	// Note that this field may not be aligned in memory,
	// so we cannot use a direct int32 assignment here.
	copy((*[4]byte)(unsafe.Pointer(&nameOff))[:], (*[4]byte)(unsafe.Pointer(n.data(off, "name offset field")))[:])
	pkgPathName := name{(*byte)(resolveTypeOff(unsafe.Pointer(n.bytes), nameOff))}
	return pkgPathName.name()
}

// round n up to a multiple of a.  a must be a power of 2.
func round(n, a uintptr) uintptr {
	return (n + a - 1) &^ (a - 1)
}

func newName(n, tag string, exported bool) name {
	if len(n) > 1<<16-1 {
		panic("reflect.nameFrom: name too long: " + n)
	}
	if len(tag) > 1<<16-1 {
		panic("reflect.nameFrom: tag too long: " + tag)
	}

	var bits byte
	l := 1 + 2 + len(n)
	if exported {
		bits |= 1 << 0
	}
	if len(tag) > 0 {
		l += 2 + len(tag)
		bits |= 1 << 1
	}

	b := make([]byte, l)
	b[0] = bits
	b[1] = uint8(len(n) >> 8)
	b[2] = uint8(len(n))
	copy(b[3:], n)
	if len(tag) > 0 {
		tb := b[3+len(n):]
		tb[0] = uint8(len(tag) >> 8)
		tb[1] = uint8(len(tag))
		copy(tb[2:], tag)
	}

	return name{bytes: &b[0]}
}

/*
 * The compiler knows the exact layout of all the data structures above.
 * The compiler does not know about the data structures and methods below.
 */

// Method represents a single method.
type Method struct {
	// Name is the method name.
	// PkgPath is the package path that qualifies a lower case (unexported)
	// method name. It is empty for upper case (exported) method names.
	// The combination of PkgPath and Name uniquely identifies a method
	// in a method set.
	// See https://golang.org/ref/spec#Uniqueness_of_identifiers
	Name    string
	PkgPath string

	Type  Type  // method type
	Func  Value // func with receiver as first argument
	Index int   // index for Type.Method
}

const (
	kindDirectIface = 1 << 5
	kindGCProg      = 1 << 6 // Type.gc points to GC program
	kindNoPointers  = 1 << 7
	kindMask        = (1 << 5) - 1
)

func (k Kind) String() string {
	if int(k) < len(kindNames) {
		return kindNames[k]
	}
	return "kind" + strconv.Itoa(int(k))
}

var kindNames = []string{
	Invalid:       "invalid",
	Bool:          "bool",
	Int:           "int",
	Int8:          "int8",
	Int16:         "int16",
	Int32:         "int32",
	Int64:         "int64",
	Uint:          "uint",
	Uint8:         "uint8",
	Uint16:        "uint16",
	Uint32:        "uint32",
	Uint64:        "uint64",
	Uintptr:       "uintptr",
	Float32:       "float32",
	Float64:       "float64",
	Complex64:     "complex64",
	Complex128:    "complex128",
	Array:         "array",
	Chan:          "chan",
	Func:          "func",
	Interface:     "interface",
	Map:           "map",
	Ptr:           "ptr",
	Slice:         "slice",
	String:        "string",
	Struct:        "struct",
	UnsafePointer: "unsafe.Pointer",
}

func (t *uncommonType) methods() []method {
	if t.mcount == 0 {
		return nil
	}
	return (*[1 << 16]method)(add(unsafe.Pointer(t), uintptr(t.moff), "t.mcount > 0"))[:t.mcount:t.mcount]
}

func (t *uncommonType) exportedMethods() []method {
	if t.xcount == 0 {
		return nil
	}
	return (*[1 << 16]method)(add(unsafe.Pointer(t), uintptr(t.moff), "t.xcount > 0"))[:t.xcount:t.xcount]
}

// resolveNameOff resolves a name offset from a base pointer.
// The (*rtype).nameOff method is a convenience wrapper for this function.
// Implemented in the runtime package.
func resolveNameOff(ptrInModule unsafe.Pointer, off int32) unsafe.Pointer

// resolveTypeOff resolves an *rtype offset from a base type.
// The (*rtype).typeOff method is a convenience wrapper for this function.
// Implemented in the runtime package.
func resolveTypeOff(rtype unsafe.Pointer, off int32) unsafe.Pointer

// resolveTextOff resolves an function pointer offset from a base type.
// The (*rtype).textOff method is a convenience wrapper for this function.
// Implemented in the runtime package.
func resolveTextOff(rtype unsafe.Pointer, off int32) unsafe.Pointer

// addReflectOff adds a pointer to the reflection lookup map in the runtime.
// It returns a new ID that can be used as a typeOff or textOff, and will
// be resolved correctly. Implemented in the runtime package.
func addReflectOff(ptr unsafe.Pointer) int32

// resolveReflectType adds a name to the reflection lookup map in the runtime.
// It returns a new nameOff that can be used to refer to the pointer.
func resolveReflectName(n name) nameOff {
	return nameOff(addReflectOff(unsafe.Pointer(n.bytes)))
}

// resolveReflectType adds a *rtype to the reflection lookup map in the runtime.
// It returns a new typeOff that can be used to refer to the pointer.
func resolveReflectType(t *rtype) typeOff {
	return typeOff(addReflectOff(unsafe.Pointer(t)))
}

// resolveReflectText adds a function pointer to the reflection lookup map in
// the runtime. It returns a new textOff that can be used to refer to the
// pointer.
func resolveReflectText(ptr unsafe.Pointer) textOff {
	return textOff(addReflectOff(ptr))
}

type nameOff int32 // offset to a name
type typeOff int32 // offset to an *rtype
type textOff int32 // offset from top of text section

func (t *rtype) nameOff(off nameOff) name {
	return name{(*byte)(resolveNameOff(unsafe.Pointer(t), int32(off)))}
}

func (t *rtype) typeOff(off typeOff) *rtype {
	return (*rtype)(resolveTypeOff(unsafe.Pointer(t), int32(off)))
}

func (t *rtype) textOff(off textOff) unsafe.Pointer {
	return resolveTextOff(unsafe.Pointer(t), int32(off))
}

func (t *rtype) uncommon() *uncommonType {
	if t.tflag&tflagUncommon == 0 {
		return nil
	}
	switch t.Kind() {
	case Struct:
		return &(*structTypeUncommon)(unsafe.Pointer(t)).u
	case Ptr:
		type u struct {
			ptrType
			u uncommonType
		}
		return &(*u)(unsafe.Pointer(t)).u
	case Func:
		type u struct {
			funcType
			u uncommonType
		}
		return &(*u)(unsafe.Pointer(t)).u
	case Slice:
		type u struct {
			sliceType
			u uncommonType
		}
		return &(*u)(unsafe.Pointer(t)).u
	case Array:
		type u struct {
			arrayType
			u uncommonType
		}
		return &(*u)(unsafe.Pointer(t)).u
	case Chan:
		type u struct {
			chanType
			u uncommonType
		}
		return &(*u)(unsafe.Pointer(t)).u
	case Map:
		type u struct {
			mapType
			u uncommonType
		}
		return &(*u)(unsafe.Pointer(t)).u
	case Interface:
		type u struct {
			interfaceType
			u uncommonType
		}
		return &(*u)(unsafe.Pointer(t)).u
	default:
		type u struct {
			rtype
			u uncommonType
		}
		return &(*u)(unsafe.Pointer(t)).u
	}
}

func (t *rtype) String() string {
	s := t.nameOff(t.str).name()
	if t.tflag&tflagExtraStar != 0 {
		return s[1:]
	}
	return s
}

func (t *rtype) Size() uintptr { return t.size }

func (t *rtype) Bits() int {
	if t == nil {
		panic("reflect: Bits of nil Type")
	}
	k := t.Kind()
	if k < Int || k > Complex128 {
		panic("reflect: Bits of non-arithmetic Type " + t.String())
	}
	return int(t.size) * 8
}

func (t *rtype) Align() int { return int(t.align) }

func (t *rtype) FieldAlign() int { return int(t.fieldAlign) }

func (t *rtype) Kind() Kind { return Kind(t.kind & kindMask) }

func (t *rtype) pointers() bool { return t.kind&kindNoPointers == 0 }

func (t *rtype) common() *rtype { return t }

func (t *rtype) exportedMethods() []method {
	ut := t.uncommon()
	if ut == nil {
		return nil
	}
	return ut.exportedMethods()
}

func (t *rtype) NumMethod() int {
	if t.Kind() == Interface {
		tt := (*interfaceType)(unsafe.Pointer(t))
		return tt.NumMethod()
	}
	return len(t.exportedMethods())
}

func (t *rtype) Method(i int) (m Method) {
	if t.Kind() == Interface {
		tt := (*interfaceType)(unsafe.Pointer(t))
		return tt.Method(i)
	}
	methods := t.exportedMethods()
	if i < 0 || i >= len(methods) {
		panic("reflect: Method index out of range")
	}
	p := methods[i]
	pname := t.nameOff(p.name)
	m.Name = pname.name()
	fl := flag(Func)
	mtyp := t.typeOff(p.mtyp)
	ft := (*funcType)(unsafe.Pointer(mtyp))
	in := make([]Type, 0, 1+len(ft.in()))
	in = append(in, t)
	for _, arg := range ft.in() {
		in = append(in, arg)
	}
	out := make([]Type, 0, len(ft.out()))
	for _, ret := range ft.out() {
		out = append(out, ret)
	}
	mt := FuncOf(in, out, ft.IsVariadic())
	m.Type = mt
	tfn := t.textOff(p.tfn)
	fn := unsafe.Pointer(&tfn)
	m.Func = Value{mt.(*rtype), fn, fl}

	m.Index = i
	return m
}

func (t *rtype) MethodByName(name string) (m Method, ok bool) {
	if t.Kind() == Interface {
		tt := (*interfaceType)(unsafe.Pointer(t))
		return tt.MethodByName(name)
	}
	ut := t.uncommon()
	if ut == nil {
		return Method{}, false
	}
	// TODO(mdempsky): Binary search.
	for i, p := range ut.exportedMethods() {
		if t.nameOff(p.name).name() == name {
			return t.Method(i), true
		}
	}
	return Method{}, false
}

func (t *rtype) PkgPath() string {
	if t.tflag&tflagNamed == 0 {
		return ""
	}
	ut := t.uncommon()
	if ut == nil {
		return ""
	}
	return t.nameOff(ut.pkgPath).name()
}

func hasPrefix(s, prefix string) bool {
	return len(s) >= len(prefix) && s[:len(prefix)] == prefix
}

func (t *rtype) Name() string {
	if t.tflag&tflagNamed == 0 {
		return ""
	}
	s := t.String()
	i := len(s) - 1
	for i >= 0 {
		if s[i] == '.' {
			break
		}
		i--
	}
	return s[i+1:]
}

func (t *rtype) ChanDir() ChanDir {
	if t.Kind() != Chan {
		panic("reflect: ChanDir of non-chan type")
	}
	tt := (*chanType)(unsafe.Pointer(t))
	return ChanDir(tt.dir)
}

func (t *rtype) IsVariadic() bool {
	if t.Kind() != Func {
		panic("reflect: IsVariadic of non-func type")
	}
	tt := (*funcType)(unsafe.Pointer(t))
	return tt.outCount&(1<<15) != 0
}

func (t *rtype) Elem() Type {
	switch t.Kind() {
	case Array:
		tt := (*arrayType)(unsafe.Pointer(t))
		return toType(tt.elem)
	case Chan:
		tt := (*chanType)(unsafe.Pointer(t))
		return toType(tt.elem)
	case Map:
		tt := (*mapType)(unsafe.Pointer(t))
		return toType(tt.elem)
	case Ptr:
		tt := (*ptrType)(unsafe.Pointer(t))
		return toType(tt.elem)
	case Slice:
		tt := (*sliceType)(unsafe.Pointer(t))
		return toType(tt.elem)
	}
	panic("reflect: Elem of invalid type")
}

func (t *rtype) Field(i int) StructField {
	if t.Kind() != Struct {
		panic("reflect: Field of non-struct type")
	}
	tt := (*structType)(unsafe.Pointer(t))
	return tt.Field(i)
}

func (t *rtype) FieldByIndex(index []int) StructField {
	if t.Kind() != Struct {
		panic("reflect: FieldByIndex of non-struct type")
	}
	tt := (*structType)(unsafe.Pointer(t))
	return tt.FieldByIndex(index)
}

func (t *rtype) FieldByName(name string) (StructField, bool) {
	if t.Kind() != Struct {
		panic("reflect: FieldByName of non-struct type")
	}
	tt := (*structType)(unsafe.Pointer(t))
	return tt.FieldByName(name)
}

func (t *rtype) FieldByNameFunc(match func(string) bool) (StructField, bool) {
	if t.Kind() != Struct {
		panic("reflect: FieldByNameFunc of non-struct type")
	}
	tt := (*structType)(unsafe.Pointer(t))
	return tt.FieldByNameFunc(match)
}

func (t *rtype) In(i int) Type {
	if t.Kind() != Func {
		panic("reflect: In of non-func type")
	}
	tt := (*funcType)(unsafe.Pointer(t))
	return toType(tt.in()[i])
}

func (t *rtype) Key() Type {
	if t.Kind() != Map {
		panic("reflect: Key of non-map type")
	}
	tt := (*mapType)(unsafe.Pointer(t))
	return toType(tt.key)
}

func (t *rtype) Len() int {
	if t.Kind() != Array {
		panic("reflect: Len of non-array type")
	}
	tt := (*arrayType)(unsafe.Pointer(t))
	return int(tt.len)
}

func (t *rtype) NumField() int {
	if t.Kind() != Struct {
		panic("reflect: NumField of non-struct type")
	}
	tt := (*structType)(unsafe.Pointer(t))
	return len(tt.fields)
}

func (t *rtype) NumIn() int {
	if t.Kind() != Func {
		panic("reflect: NumIn of non-func type")
	}
	tt := (*funcType)(unsafe.Pointer(t))
	return int(tt.inCount)
}

func (t *rtype) NumOut() int {
	if t.Kind() != Func {
		panic("reflect: NumOut of non-func type")
	}
	tt := (*funcType)(unsafe.Pointer(t))
	return len(tt.out())
}

func (t *rtype) Out(i int) Type {
	if t.Kind() != Func {
		panic("reflect: Out of non-func type")
	}
	tt := (*funcType)(unsafe.Pointer(t))
	return toType(tt.out()[i])
}

func (t *funcType) in() []*rtype {
	uadd := unsafe.Sizeof(*t)
	if t.tflag&tflagUncommon != 0 {
		uadd += unsafe.Sizeof(uncommonType{})
	}
	if t.inCount == 0 {
		return nil
	}
	return (*[1 << 20]*rtype)(add(unsafe.Pointer(t), uadd, "t.inCount > 0"))[:t.inCount]
}

func (t *funcType) out() []*rtype {
	uadd := unsafe.Sizeof(*t)
	if t.tflag&tflagUncommon != 0 {
		uadd += unsafe.Sizeof(uncommonType{})
	}
	outCount := t.outCount & (1<<15 - 1)
	if outCount == 0 {
		return nil
	}
	return (*[1 << 20]*rtype)(add(unsafe.Pointer(t), uadd, "outCount > 0"))[t.inCount : t.inCount+outCount]
}

// add returns p+x.
//
// The whySafe string is ignored, so that the function still inlines
// as efficiently as p+x, but all call sites should use the string to
// record why the addition is safe, which is to say why the addition
// does not cause x to advance to the very end of p's allocation
// and therefore point incorrectly at the next block in memory.
func add(p unsafe.Pointer, x uintptr, whySafe string) unsafe.Pointer {
	return unsafe.Pointer(uintptr(p) + x)
}

func (d ChanDir) String() string {
	switch d {
	case SendDir:
		return "chan<-"
	case RecvDir:
		return "<-chan"
	case BothDir:
		return "chan"
	}
	return "ChanDir" + strconv.Itoa(int(d))
}

// Method returns the i'th method in the type's method set.
func (t *interfaceType) Method(i int) (m Method) {
	if i < 0 || i >= len(t.methods) {
		return
	}
	p := &t.methods[i]
	pname := t.nameOff(p.name)
	m.Name = pname.name()
	if !pname.isExported() {
		m.PkgPath = pname.pkgPath()
		if m.PkgPath == "" {
			m.PkgPath = t.pkgPath.name()
		}
	}
	m.Type = toType(t.typeOff(p.typ))
	m.Index = i
	return
}

// NumMethod returns the number of interface methods in the type's method set.
func (t *interfaceType) NumMethod() int { return len(t.methods) }

// MethodByName method with the given name in the type's method set.
func (t *interfaceType) MethodByName(name string) (m Method, ok bool) {
	if t == nil {
		return
	}
	var p *imethod
	for i := range t.methods {
		p = &t.methods[i]
		if t.nameOff(p.name).name() == name {
			return t.Method(i), true
		}
	}
	return
}

// A StructField describes a single field in a struct.
type StructField struct {
	// Name is the field name.
	Name string
	// PkgPath is the package path that qualifies a lower case (unexported)
	// field name. It is empty for upper case (exported) field names.
	// See https://golang.org/ref/spec#Uniqueness_of_identifiers
	PkgPath string

	Type      Type      // field type
	Tag       StructTag // field tag string
	Offset    uintptr   // offset within struct, in bytes
	Index     []int     // index sequence for Type.FieldByIndex
	Anonymous bool      // is an embedded field
}

// A StructTag is the tag string in a struct field.
//
// By convention, tag strings are a concatenation of
// optionally space-separated key:"value" pairs.
// Each key is a non-empty string consisting of non-control
// characters other than space (U+0020 ' '), quote (U+0022 '"'),
// and colon (U+003A ':').  Each value is quoted using U+0022 '"'
// characters and Go string literal syntax.
type StructTag string

// Get returns the value associated with key in the tag string.
// If there is no such key in the tag, Get returns the empty string.
// If the tag does not have the conventional format, the value
// returned by Get is unspecified. To determine whether a tag is
// explicitly set to the empty string, use Lookup.
func (tag StructTag) Get(key string) string {
	v, _ := tag.Lookup(key)
	return v
}

// Lookup returns the value associated with key in the tag string.
// If the key is present in the tag the value (which may be empty)
// is returned. Otherwise the returned value will be the empty string.
// The ok return value reports whether the value was explicitly set in
// the tag string. If the tag does not have the conventional format,
// the value returned by Lookup is unspecified.
func (tag StructTag) Lookup(key string) (value string, ok bool) {
	// When modifying this code, also update the validateStructTag code
	// in cmd/vet/structtag.go.

	for tag != "" {
		// Skip leading space.
		i := 0
		for i < len(tag) && tag[i] == ' ' {
			i++
		}
		tag = tag[i:]
		if tag == "" {
			break
		}

		// Scan to colon. A space, a quote or a control character is a syntax error.
		// Strictly speaking, control chars include the range [0x7f, 0x9f], not just
		// [0x00, 0x1f], but in practice, we ignore the multi-byte control characters
		// as it is simpler to inspect the tag's bytes than the tag's runes.
		i = 0
		for i < len(tag) && tag[i] > ' ' && tag[i] != ':' && tag[i] != '"' && tag[i] != 0x7f {
			i++
		}
		if i == 0 || i+1 >= len(tag) || tag[i] != ':' || tag[i+1] != '"' {
			break
		}
		name := string(tag[:i])
		tag = tag[i+1:]

		// Scan quoted string to find value.
		i = 1
		for i < len(tag) && tag[i] != '"' {
			if tag[i] == '\\' {
				i++
			}
			i++
		}
		if i >= len(tag) {
			break
		}
		qvalue := string(tag[:i+1])
		tag = tag[i+1:]

		if key == name {
			value, err := strconv.Unquote(qvalue)
			if err != nil {
				break
			}
			return value, true
		}
	}
	return "", false
}

// Field returns the i'th struct field.
func (t *structType) Field(i int) (f StructField) {
	if i < 0 || i >= len(t.fields) {
		panic("reflect: Field index out of bounds")
	}
	p := &t.fields[i]
	f.Type = toType(p.typ)
	f.Name = p.name.name()
	f.Anonymous = p.embedded()
	if !p.name.isExported() {
		f.PkgPath = t.pkgPath.name()
	}
	if tag := p.name.tag(); tag != "" {
		f.Tag = StructTag(tag)
	}
	f.Offset = p.offset()

	// NOTE(rsc): This is the only allocation in the interface
	// presented by a reflect.Type. It would be nice to avoid,
	// at least in the common cases, but we need to make sure
	// that misbehaving clients of reflect cannot affect other
	// uses of reflect. One possibility is CL 5371098, but we
	// postponed that ugliness until there is a demonstrated
	// need for the performance. This is issue 2320.
	f.Index = []int{i}
	return
}

// TODO(gri): Should there be an error/bool indicator if the index
//            is wrong for FieldByIndex?

// FieldByIndex returns the nested field corresponding to index.
func (t *structType) FieldByIndex(index []int) (f StructField) {
	f.Type = toType(&t.rtype)
	for i, x := range index {
		if i > 0 {
			ft := f.Type
			if ft.Kind() == Ptr && ft.Elem().Kind() == Struct {
				ft = ft.Elem()
			}
			f.Type = ft
		}
		f = f.Type.Field(x)
	}
	return
}

// A fieldScan represents an item on the fieldByNameFunc scan work list.
type fieldScan struct {
	typ   *structType
	index []int
}

// FieldByNameFunc returns the struct field with a name that satisfies the
// match function and a boolean to indicate if the field was found.
func (t *structType) FieldByNameFunc(match func(string) bool) (result StructField, ok bool) {
	// This uses the same condition that the Go language does: there must be a unique instance
	// of the match at a given depth level. If there are multiple instances of a match at the
	// same depth, they annihilate each other and inhibit any possible match at a lower level.
	// The algorithm is breadth first search, one depth level at a time.

	// The current and next slices are work queues:
	// current lists the fields to visit on this depth level,
	// and next lists the fields on the next lower level.
	current := []fieldScan{}
	next := []fieldScan{{typ: t}}

	// nextCount records the number of times an embedded type has been
	// encountered and considered for queueing in the 'next' slice.
	// We only queue the first one, but we increment the count on each.
	// If a struct type T can be reached more than once at a given depth level,
	// then it annihilates itself and need not be considered at all when we
	// process that next depth level.
	var nextCount map[*structType]int

	// visited records the structs that have been considered already.
	// Embedded pointer fields can create cycles in the graph of
	// reachable embedded types; visited avoids following those cycles.
	// It also avoids duplicated effort: if we didn't find the field in an
	// embedded type T at level 2, we won't find it in one at level 4 either.
	visited := map[*structType]bool{}

	for len(next) > 0 {
		current, next = next, current[:0]
		count := nextCount
		nextCount = nil

		// Process all the fields at this depth, now listed in 'current'.
		// The loop queues embedded fields found in 'next', for processing during the next
		// iteration. The multiplicity of the 'current' field counts is recorded
		// in 'count'; the multiplicity of the 'next' field counts is recorded in 'nextCount'.
		for _, scan := range current {
			t := scan.typ
			if visited[t] {
				// We've looked through this type before, at a higher level.
				// That higher level would shadow the lower level we're now at,
				// so this one can't be useful to us. Ignore it.
				continue
			}
			visited[t] = true
			for i := range t.fields {
				f := &t.fields[i]
				// Find name and (for embedded field) type for field f.
				fname := f.name.name()
				var ntyp *rtype
				if f.embedded() {
					// Embedded field of type T or *T.
					ntyp = f.typ
					if ntyp.Kind() == Ptr {
						ntyp = ntyp.Elem().common()
					}
				}

				// Does it match?
				if match(fname) {
					// Potential match
					if count[t] > 1 || ok {
						// Name appeared multiple times at this level: annihilate.
						return StructField{}, false
					}
					result = t.Field(i)
					result.Index = nil
					result.Index = append(result.Index, scan.index...)
					result.Index = append(result.Index, i)
					ok = true
					continue
				}

				// Queue embedded struct fields for processing with next level,
				// but only if we haven't seen a match yet at this level and only
				// if the embedded types haven't already been queued.
				if ok || ntyp == nil || ntyp.Kind() != Struct {
					continue
				}
				styp := (*structType)(unsafe.Pointer(ntyp))
				if nextCount[styp] > 0 {
					nextCount[styp] = 2 // exact multiple doesn't matter
					continue
				}
				if nextCount == nil {
					nextCount = map[*structType]int{}
				}
				nextCount[styp] = 1
				if count[t] > 1 {
					nextCount[styp] = 2 // exact multiple doesn't matter
				}
				var index []int
				index = append(index, scan.index...)
				index = append(index, i)
				next = append(next, fieldScan{styp, index})
			}
		}
		if ok {
			break
		}
	}
	return
}

// FieldByName returns the struct field with the given name
// and a boolean to indicate if the field was found.
func (t *structType) FieldByName(name string) (f StructField, present bool) {
	// Quick check for top-level name, or struct without embedded fields.
	hasEmbeds := false
	if name != "" {
		for i := range t.fields {
			tf := &t.fields[i]
			if tf.name.name() == name {
				return t.Field(i), true
			}
			if tf.embedded() {
				hasEmbeds = true
			}
		}
	}
	if !hasEmbeds {
		return
	}
	return t.FieldByNameFunc(func(s string) bool { return s == name })
}

// TypeOf returns the reflection Type that represents the dynamic type of i.
// If i is a nil interface value, TypeOf returns nil.
func TypeOf(i interface{}) Type {
	eface := *(*emptyInterface)(unsafe.Pointer(&i))
	return toType(eface.typ)
}

// ptrMap is the cache for PtrTo.
var ptrMap sync.Map // map[*rtype]*ptrType

// PtrTo returns the pointer type with element t.
// For example, if t represents type Foo, PtrTo(t) represents *Foo.
func PtrTo(t Type) Type {
	return t.(*rtype).ptrTo()
}

func (t *rtype) ptrTo() *rtype {
	if t.ptrToThis != 0 {
		return t.typeOff(t.ptrToThis)
	}

	// Check the cache.
	if pi, ok := ptrMap.Load(t); ok {
		return &pi.(*ptrType).rtype
	}

	// Look in known types.
	s := "*" + t.String()
	for _, tt := range typesByString(s) {
		p := (*ptrType)(unsafe.Pointer(tt))
		if p.elem != t {
			continue
		}
		pi, _ := ptrMap.LoadOrStore(t, p)
		return &pi.(*ptrType).rtype
	}

	// Create a new ptrType starting with the description
	// of an *unsafe.Pointer.
	var iptr interface{} = (*unsafe.Pointer)(nil)
	prototype := *(**ptrType)(unsafe.Pointer(&iptr))
	pp := *prototype

	pp.str = resolveReflectName(newName(s, "", false))
	pp.ptrToThis = 0

	// For the type structures linked into the binary, the
	// compiler provides a good hash of the string.
	// Create a good hash for the new string by using
	// the FNV-1 hash's mixing function to combine the
	// old hash and the new "*".
	pp.hash = fnv1(t.hash, '*')

	pp.elem = t

	pi, _ := ptrMap.LoadOrStore(t, &pp)
	return &pi.(*ptrType).rtype
}

// fnv1 incorporates the list of bytes into the hash x using the FNV-1 hash function.
func fnv1(x uint32, list ...byte) uint32 {
	for _, b := range list {
		x = x*16777619 ^ uint32(b)
	}
	return x
}

func (t *rtype) Implements(u Type) bool {
	if u == nil {
		panic("reflect: nil type passed to Type.Implements")
	}
	if u.Kind() != Interface {
		panic("reflect: non-interface type passed to Type.Implements")
	}
	return implements(u.(*rtype), t)
}

func (t *rtype) AssignableTo(u Type) bool {
	if u == nil {
		panic("reflect: nil type passed to Type.AssignableTo")
	}
	uu := u.(*rtype)
	return directlyAssignable(uu, t) || implements(uu, t)
}

func (t *rtype) ConvertibleTo(u Type) bool {
	if u == nil {
		panic("reflect: nil type passed to Type.ConvertibleTo")
	}
	uu := u.(*rtype)
	return convertOp(uu, t) != nil
}

func (t *rtype) Comparable() bool {
	return t.alg != nil && t.alg.equal != nil
}

// implements reports whether the type V implements the interface type T.
func implements(T, V *rtype) bool {
	if T.Kind() != Interface {
		return false
	}
	t := (*interfaceType)(unsafe.Pointer(T))
	if len(t.methods) == 0 {
		return true
	}

	// The same algorithm applies in both cases, but the
	// method tables for an interface type and a concrete type
	// are different, so the code is duplicated.
	// In both cases the algorithm is a linear scan over the two
	// lists - T's methods and V's methods - simultaneously.
	// Since method tables are stored in a unique sorted order
	// (alphabetical, with no duplicate method names), the scan
	// through V's methods must hit a match for each of T's
	// methods along the way, or else V does not implement T.
	// This lets us run the scan in overall linear time instead of
	// the quadratic time  a naive search would require.
	// See also ../runtime/iface.go.
	if V.Kind() == Interface {
		v := (*interfaceType)(unsafe.Pointer(V))
		i := 0
		for j := 0; j < len(v.methods); j++ {
			tm := &t.methods[i]
			tmName := t.nameOff(tm.name)
			vm := &v.methods[j]
			vmName := V.nameOff(vm.name)
			if vmName.name() == tmName.name() && V.typeOff(vm.typ) == t.typeOff(tm.typ) {
				if !tmName.isExported() {
					tmPkgPath := tmName.pkgPath()
					if tmPkgPath == "" {
						tmPkgPath = t.pkgPath.name()
					}
					vmPkgPath := vmName.pkgPath()
					if vmPkgPath == "" {
						vmPkgPath = v.pkgPath.name()
					}
					if tmPkgPath != vmPkgPath {
						continue
					}
				}
				if i++; i >= len(t.methods) {
					return true
				}
			}
		}
		return false
	}

	v := V.uncommon()
	if v == nil {
		return false
	}
	i := 0
	vmethods := v.methods()
	for j := 0; j < int(v.mcount); j++ {
		tm := &t.methods[i]
		tmName := t.nameOff(tm.name)
		vm := vmethods[j]
		vmName := V.nameOff(vm.name)
		if vmName.name() == tmName.name() && V.typeOff(vm.mtyp) == t.typeOff(tm.typ) {
			if !tmName.isExported() {
				tmPkgPath := tmName.pkgPath()
				if tmPkgPath == "" {
					tmPkgPath = t.pkgPath.name()
				}
				vmPkgPath := vmName.pkgPath()
				if vmPkgPath == "" {
					vmPkgPath = V.nameOff(v.pkgPath).name()
				}
				if tmPkgPath != vmPkgPath {
					continue
				}
			}
			if i++; i >= len(t.methods) {
				return true
			}
		}
	}
	return false
}

// directlyAssignable reports whether a value x of type V can be directly
// assigned (using memmove) to a value of type T.
// https://golang.org/doc/go_spec.html#Assignability
// Ignoring the interface rules (implemented elsewhere)
// and the ideal constant rules (no ideal constants at run time).
func directlyAssignable(T, V *rtype) bool {
	// x's type V is identical to T?
	if T == V {
		return true
	}

	// Otherwise at least one of T and V must not be defined
	// and they must have the same kind.
	if T.Name() != "" && V.Name() != "" || T.Kind() != V.Kind() {
		return false
	}

	// x's type T and V must  have identical underlying types.
	return haveIdenticalUnderlyingType(T, V, true)
}

func haveIdenticalType(T, V Type, cmpTags bool) bool {
	if cmpTags {
		return T == V
	}

	if T.Name() != V.Name() || T.Kind() != V.Kind() {
		return false
	}

	return haveIdenticalUnderlyingType(T.common(), V.common(), false)
}

func haveIdenticalUnderlyingType(T, V *rtype, cmpTags bool) bool {
	if T == V {
		return true
	}

	kind := T.Kind()
	if kind != V.Kind() {
		return false
	}

	// Non-composite types of equal kind have same underlying type
	// (the predefined instance of the type).
	if Bool <= kind && kind <= Complex128 || kind == String || kind == UnsafePointer {
		return true
	}

	// Composite types.
	switch kind {
	case Array:
		return T.Len() == V.Len() && haveIdenticalType(T.Elem(), V.Elem(), cmpTags)

	case Chan:
		// Special case:
		// x is a bidirectional channel value, T is a channel type,
		// and x's type V and T have identical element types.
		if V.ChanDir() == BothDir && haveIdenticalType(T.Elem(), V.Elem(), cmpTags) {
			return true
		}

		// Otherwise continue test for identical underlying type.
		return V.ChanDir() == T.ChanDir() && haveIdenticalType(T.Elem(), V.Elem(), cmpTags)

	case Func:
		t := (*funcType)(unsafe.Pointer(T))
		v := (*funcType)(unsafe.Pointer(V))
		if t.outCount != v.outCount || t.inCount != v.inCount {
			return false
		}
		for i := 0; i < t.NumIn(); i++ {
			if !haveIdenticalType(t.In(i), v.In(i), cmpTags) {
				return false
			}
		}
		for i := 0; i < t.NumOut(); i++ {
			if !haveIdenticalType(t.Out(i), v.Out(i), cmpTags) {
				return false
			}
		}
		return true

	case Interface:
		t := (*interfaceType)(unsafe.Pointer(T))
		v := (*interfaceType)(unsafe.Pointer(V))
		if len(t.methods) == 0 && len(v.methods) == 0 {
			return true
		}
		// Might have the same methods but still
		// need a run time conversion.
		return false

	case Map:
		return haveIdenticalType(T.Key(), V.Key(), cmpTags) && haveIdenticalType(T.Elem(), V.Elem(), cmpTags)

	case Ptr, Slice:
		return haveIdenticalType(T.Elem(), V.Elem(), cmpTags)

	case Struct:
		t := (*structType)(unsafe.Pointer(T))
		v := (*structType)(unsafe.Pointer(V))
		if len(t.fields) != len(v.fields) {
			return false
		}
		if t.pkgPath.name() != v.pkgPath.name() {
			return false
		}
		for i := range t.fields {
			tf := &t.fields[i]
			vf := &v.fields[i]
			if tf.name.name() != vf.name.name() {
				return false
			}
			if !haveIdenticalType(tf.typ, vf.typ, cmpTags) {
				return false
			}
			if cmpTags && tf.name.tag() != vf.name.tag() {
				return false
			}
			if tf.offsetEmbed != vf.offsetEmbed {
				return false
			}
		}
		return true
	}

	return false
}

// typelinks is implemented in package runtime.
// It returns a slice of the sections in each module,
// and a slice of *rtype offsets in each module.
//
// The types in each module are sorted by string. That is, the first
// two linked types of the first module are:
//
//	d0 := sections[0]
//	t1 := (*rtype)(add(d0, offset[0][0]))
//	t2 := (*rtype)(add(d0, offset[0][1]))
//
// and
//
//	t1.String() < t2.String()
//
// Note that strings are not unique identifiers for types:
// there can be more than one with a given string.
// Only types we might want to look up are included:
// pointers, channels, maps, slices, and arrays.
func typelinks() (sections []unsafe.Pointer, offset [][]int32)

func rtypeOff(section unsafe.Pointer, off int32) *rtype {
	return (*rtype)(add(section, uintptr(off), "sizeof(rtype) > 0"))
}

// typesByString returns the subslice of typelinks() whose elements have
// the given string representation.
// It may be empty (no known types with that string) or may have
// multiple elements (multiple types with that string).
func typesByString(s string) []*rtype {
	sections, offset := typelinks()
	var ret []*rtype

	for offsI, offs := range offset {
		section := sections[offsI]

		// We are looking for the first index i where the string becomes >= s.
		// This is a copy of sort.Search, with f(h) replaced by (*typ[h].String() >= s).
		i, j := 0, len(offs)
		for i < j {
			h := i + (j-i)/2 // avoid overflow when computing h
			// i ≤ h < j
			if !(rtypeOff(section, offs[h]).String() >= s) {
				i = h + 1 // preserves f(i-1) == false
			} else {
				j = h // preserves f(j) == true
			}
		}
		// i == j, f(i-1) == false, and f(j) (= f(i)) == true  =>  answer is i.

		// Having found the first, linear scan forward to find the last.
		// We could do a second binary search, but the caller is going
		// to do a linear scan anyway.
		for j := i; j < len(offs); j++ {
			typ := rtypeOff(section, offs[j])
			if typ.String() != s {
				break
			}
			ret = append(ret, typ)
		}
	}
	return ret
}

// The lookupCache caches ArrayOf, ChanOf, MapOf and SliceOf lookups.
var lookupCache sync.Map // map[cacheKey]*rtype

// A cacheKey is the key for use in the lookupCache.
// Four values describe any of the types we are looking for:
// type kind, one or two subtypes, and an extra integer.
type cacheKey struct {
	kind  Kind
	t1    *rtype
	t2    *rtype
	extra uintptr
}

// The funcLookupCache caches FuncOf lookups.
// FuncOf does not share the common lookupCache since cacheKey is not
// sufficient to represent functions unambiguously.
var funcLookupCache struct {
	sync.Mutex // Guards stores (but not loads) on m.

	// m is a map[uint32][]*rtype keyed by the hash calculated in FuncOf.
	// Elements of m are append-only and thus safe for concurrent reading.
	m sync.Map
}

// ChanOf returns the channel type with the given direction and element type.
// For example, if t represents int, ChanOf(RecvDir, t) represents <-chan int.
//
// The gc runtime imposes a limit of 64 kB on channel element types.
// If t's size is equal to or exceeds this limit, ChanOf panics.
func ChanOf(dir ChanDir, t Type) Type {
	typ := t.(*rtype)

	// Look in cache.
	ckey := cacheKey{Chan, typ, nil, uintptr(dir)}
	if ch, ok := lookupCache.Load(ckey); ok {
		return ch.(*rtype)
	}

	// This restriction is imposed by the gc compiler and the runtime.
	if typ.size >= 1<<16 {
		panic("reflect.ChanOf: element size too large")
	}

	// Look in known types.
	// TODO: Precedence when constructing string.
	var s string
	switch dir {
	default:
		panic("reflect.ChanOf: invalid dir")
	case SendDir:
		s = "chan<- " + typ.String()
	case RecvDir:
		s = "<-chan " + typ.String()
	case BothDir:
		s = "chan " + typ.String()
	}
	for _, tt := range typesByString(s) {
		ch := (*chanType)(unsafe.Pointer(tt))
		if ch.elem == typ && ch.dir == uintptr(dir) {
			ti, _ := lookupCache.LoadOrStore(ckey, tt)
			return ti.(Type)
		}
	}

	// Make a channel type.
	var ichan interface{} = (chan unsafe.Pointer)(nil)
	prototype := *(**chanType)(unsafe.Pointer(&ichan))
	ch := *prototype
	ch.tflag = 0
	ch.dir = uintptr(dir)
	ch.str = resolveReflectName(newName(s, "", false))
	ch.hash = fnv1(typ.hash, 'c', byte(dir))
	ch.elem = typ

	ti, _ := lookupCache.LoadOrStore(ckey, &ch.rtype)
	return ti.(Type)
}

func ismapkey(*rtype) bool // implemented in runtime

// MapOf returns the map type with the given key and element types.
// For example, if k represents int and e represents string,
// MapOf(k, e) represents map[int]string.
//
// If the key type is not a valid map key type (that is, if it does
// not implement Go's == operator), MapOf panics.
func MapOf(key, elem Type) Type {
	ktyp := key.(*rtype)
	etyp := elem.(*rtype)

	if !ismapkey(ktyp) {
		panic("reflect.MapOf: invalid key type " + ktyp.String())
	}

	// Look in cache.
	ckey := cacheKey{Map, ktyp, etyp, 0}
	if mt, ok := lookupCache.Load(ckey); ok {
		return mt.(Type)
	}

	// Look in known types.
	s := "map[" + ktyp.String() + "]" + etyp.String()
	for _, tt := range typesByString(s) {
		mt := (*mapType)(unsafe.Pointer(tt))
		if mt.key == ktyp && mt.elem == etyp {
			ti, _ := lookupCache.LoadOrStore(ckey, tt)
			return ti.(Type)
		}
	}

	// Make a map type.
	var imap interface{} = (map[unsafe.Pointer]unsafe.Pointer)(nil)
	mt := **(**mapType)(unsafe.Pointer(&imap))
	mt.str = resolveReflectName(newName(s, "", false))
	mt.tflag = 0
	mt.hash = fnv1(etyp.hash, 'm', byte(ktyp.hash>>24), byte(ktyp.hash>>16), byte(ktyp.hash>>8), byte(ktyp.hash))
	mt.key = ktyp
	mt.elem = etyp
	mt.bucket = bucketOf(ktyp, etyp)
	if ktyp.size > maxKeySize {
		mt.keysize = uint8(ptrSize)
		mt.indirectkey = 1
	} else {
		mt.keysize = uint8(ktyp.size)
		mt.indirectkey = 0
	}
	if etyp.size > maxValSize {
		mt.valuesize = uint8(ptrSize)
		mt.indirectvalue = 1
	} else {
		mt.valuesize = uint8(etyp.size)
		mt.indirectvalue = 0
	}
	mt.bucketsize = uint16(mt.bucket.size)
	mt.reflexivekey = isReflexive(ktyp)
	mt.needkeyupdate = needKeyUpdate(ktyp)
	mt.ptrToThis = 0

	ti, _ := lookupCache.LoadOrStore(ckey, &mt.rtype)
	return ti.(Type)
}

// TODO(crawshaw): as these structTypeFixedN and funcTypeFixedN structs
// have no methods, they could be defined at runtime using the StructOf
// function.
type funcTypeFixed4 struct {
	funcType
	args [4]*rtype
}
type funcTypeFixed8 struct {
	funcType
	args [8]*rtype
}
type funcTypeFixed16 struct {
	funcType
	args [16]*rtype
}
type funcTypeFixed32 struct {
	funcType
	args [32]*rtype
}
type funcTypeFixed64 struct {
	funcType
	args [64]*rtype
}
type funcTypeFixed128 struct {
	funcType
	args [128]*rtype
}

// FuncOf returns the function type with the given argument and result types.
// For example if k represents int and e represents string,
// FuncOf([]Type{k}, []Type{e}, false) represents func(int) string.
//
// The variadic argument controls whether the function is variadic. FuncOf
// panics if the in[len(in)-1] does not represent a slice and variadic is
// true.
func FuncOf(in, out []Type, variadic bool) Type {
	if variadic && (len(in) == 0 || in[len(in)-1].Kind() != Slice) {
		panic("reflect.FuncOf: last arg of variadic func must be slice")
	}

	// Make a func type.
	var ifunc interface{} = (func())(nil)
	prototype := *(**funcType)(unsafe.Pointer(&ifunc))
	n := len(in) + len(out)

	var ft *funcType
	var args []*rtype
	switch {
	case n <= 4:
		fixed := new(funcTypeFixed4)
		args = fixed.args[:0:len(fixed.args)]
		ft = &fixed.funcType
	case n <= 8:
		fixed := new(funcTypeFixed8)
		args = fixed.args[:0:len(fixed.args)]
		ft = &fixed.funcType
	case n <= 16:
		fixed := new(funcTypeFixed16)
		args = fixed.args[:0:len(fixed.args)]
		ft = &fixed.funcType
	case n <= 32:
		fixed := new(funcTypeFixed32)
		args = fixed.args[:0:len(fixed.args)]
		ft = &fixed.funcType
	case n <= 64:
		fixed := new(funcTypeFixed64)
		args = fixed.args[:0:len(fixed.args)]
		ft = &fixed.funcType
	case n <= 128:
		fixed := new(funcTypeFixed128)
		args = fixed.args[:0:len(fixed.args)]
		ft = &fixed.funcType
	default:
		panic("reflect.FuncOf: too many arguments")
	}
	*ft = *prototype

	// Build a hash and minimally populate ft.
	var hash uint32
	for _, in := range in {
		t := in.(*rtype)
		args = append(args, t)
		hash = fnv1(hash, byte(t.hash>>24), byte(t.hash>>16), byte(t.hash>>8), byte(t.hash))
	}
	if variadic {
		hash = fnv1(hash, 'v')
	}
	hash = fnv1(hash, '.')
	for _, out := range out {
		t := out.(*rtype)
		args = append(args, t)
		hash = fnv1(hash, byte(t.hash>>24), byte(t.hash>>16), byte(t.hash>>8), byte(t.hash))
	}
	if len(args) > 50 {
		panic("reflect.FuncOf does not support more than 50 arguments")
	}
	ft.tflag = 0
	ft.hash = hash
	ft.inCount = uint16(len(in))
	ft.outCount = uint16(len(out))
	if variadic {
		ft.outCount |= 1 << 15
	}

	// Look in cache.
	if ts, ok := funcLookupCache.m.Load(hash); ok {
		for _, t := range ts.([]*rtype) {
			if haveIdenticalUnderlyingType(&ft.rtype, t, true) {
				return t
			}
		}
	}

	// Not in cache, lock and retry.
	funcLookupCache.Lock()
	defer funcLookupCache.Unlock()
	if ts, ok := funcLookupCache.m.Load(hash); ok {
		for _, t := range ts.([]*rtype) {
			if haveIdenticalUnderlyingType(&ft.rtype, t, true) {
				return t
			}
		}
	}

	addToCache := func(tt *rtype) Type {
		var rts []*rtype
		if rti, ok := funcLookupCache.m.Load(hash); ok {
			rts = rti.([]*rtype)
		}
		funcLookupCache.m.Store(hash, append(rts, tt))
		return tt
	}

	// Look in known types for the same string representation.
	str := funcStr(ft)
	for _, tt := range typesByString(str) {
		if haveIdenticalUnderlyingType(&ft.rtype, tt, true) {
			return addToCache(tt)
		}
	}

	// Populate the remaining fields of ft and store in cache.
	ft.str = resolveReflectName(newName(str, "", false))
	ft.ptrToThis = 0
	return addToCache(&ft.rtype)
}

// funcStr builds a string representation of a funcType.
func funcStr(ft *funcType) string {
	repr := make([]byte, 0, 64)
	repr = append(repr, "func("...)
	for i, t := range ft.in() {
		if i > 0 {
			repr = append(repr, ", "...)
		}
		if ft.IsVariadic() && i == int(ft.inCount)-1 {
			repr = append(repr, "..."...)
			repr = append(repr, (*sliceType)(unsafe.Pointer(t)).elem.String()...)
		} else {
			repr = append(repr, t.String()...)
		}
	}
	repr = append(repr, ')')
	out := ft.out()
	if len(out) == 1 {
		repr = append(repr, ' ')
	} else if len(out) > 1 {
		repr = append(repr, " ("...)
	}
	for i, t := range out {
		if i > 0 {
			repr = append(repr, ", "...)
		}
		repr = append(repr, t.String()...)
	}
	if len(out) > 1 {
		repr = append(repr, ')')
	}
	return string(repr)
}

// isReflexive reports whether the == operation on the type is reflexive.
// That is, x == x for all values x of type t.
func isReflexive(t *rtype) bool {
	switch t.Kind() {
	case Bool, Int, Int8, Int16, Int32, Int64, Uint, Uint8, Uint16, Uint32, Uint64, Uintptr, Chan, Ptr, String, UnsafePointer:
		return true
	case Float32, Float64, Complex64, Complex128, Interface:
		return false
	case Array:
		tt := (*arrayType)(unsafe.Pointer(t))
		return isReflexive(tt.elem)
	case Struct:
		tt := (*structType)(unsafe.Pointer(t))
		for _, f := range tt.fields {
			if !isReflexive(f.typ) {
				return false
			}
		}
		return true
	default:
		// Func, Map, Slice, Invalid
		panic("isReflexive called on non-key type " + t.String())
	}
}

// needKeyUpdate reports whether map overwrites require the key to be copied.
func needKeyUpdate(t *rtype) bool {
	switch t.Kind() {
	case Bool, Int, Int8, Int16, Int32, Int64, Uint, Uint8, Uint16, Uint32, Uint64, Uintptr, Chan, Ptr, UnsafePointer:
		return false
	case Float32, Float64, Complex64, Complex128, Interface, String:
		// Float keys can be updated from +0 to -0.
		// String keys can be updated to use a smaller backing store.
		// Interfaces might have floats of strings in them.
		return true
	case Array:
		tt := (*arrayType)(unsafe.Pointer(t))
		return needKeyUpdate(tt.elem)
	case Struct:
		tt := (*structType)(unsafe.Pointer(t))
		for _, f := range tt.fields {
			if needKeyUpdate(f.typ) {
				return true
			}
		}
		return false
	default:
		// Func, Map, Slice, Invalid
		panic("needKeyUpdate called on non-key type " + t.String())
	}
}

// Make sure these routines stay in sync with ../../runtime/map.go!
// These types exist only for GC, so we only fill out GC relevant info.
// Currently, that's just size and the GC program. We also fill in string
// for possible debugging use.
const (
	bucketSize uintptr = 8
	maxKeySize uintptr = 128
	maxValSize uintptr = 128
)

func bucketOf(ktyp, etyp *rtype) *rtype {
	// See comment on hmap.overflow in ../runtime/map.go.
	var kind uint8
	if ktyp.kind&kindNoPointers != 0 && etyp.kind&kindNoPointers != 0 &&
		ktyp.size <= maxKeySize && etyp.size <= maxValSize {
		kind = kindNoPointers
	}

	if ktyp.size > maxKeySize {
		ktyp = PtrTo(ktyp).(*rtype)
	}
	if etyp.size > maxValSize {
		etyp = PtrTo(etyp).(*rtype)
	}

	// Prepare GC data if any.
	// A bucket is at most bucketSize*(1+maxKeySize+maxValSize)+2*ptrSize bytes,
	// or 2072 bytes, or 259 pointer-size words, or 33 bytes of pointer bitmap.
	// Note that since the key and value are known to be <= 128 bytes,
	// they're guaranteed to have bitmaps instead of GC programs.
	var gcdata *byte
	var ptrdata uintptr
	var overflowPad uintptr

	// On NaCl, pad if needed to make overflow end at the proper struct alignment.
	// On other systems, align > ptrSize is not possible.
	if runtime.GOARCH == "amd64p32" && (ktyp.align > ptrSize || etyp.align > ptrSize) {
		overflowPad = ptrSize
	}
	size := bucketSize*(1+ktyp.size+etyp.size) + overflowPad + ptrSize
	if size&uintptr(ktyp.align-1) != 0 || size&uintptr(etyp.align-1) != 0 {
		panic("reflect: bad size computation in MapOf")
	}

	if kind != kindNoPointers {
		nptr := (bucketSize*(1+ktyp.size+etyp.size) + ptrSize) / ptrSize
		mask := make([]byte, (nptr+7)/8)
		base := bucketSize / ptrSize

		if ktyp.kind&kindNoPointers == 0 {
			if ktyp.kind&kindGCProg != 0 {
				panic("reflect: unexpected GC program in MapOf")
			}
			kmask := (*[16]byte)(unsafe.Pointer(ktyp.gcdata))
			for i := uintptr(0); i < ktyp.ptrdata/ptrSize; i++ {
				if (kmask[i/8]>>(i%8))&1 != 0 {
					for j := uintptr(0); j < bucketSize; j++ {
						word := base + j*ktyp.size/ptrSize + i
						mask[word/8] |= 1 << (word % 8)
					}
				}
			}
		}
		base += bucketSize * ktyp.size / ptrSize

		if etyp.kind&kindNoPointers == 0 {
			if etyp.kind&kindGCProg != 0 {
				panic("reflect: unexpected GC program in MapOf")
			}
			emask := (*[16]byte)(unsafe.Pointer(etyp.gcdata))
			for i := uintptr(0); i < etyp.ptrdata/ptrSize; i++ {
				if (emask[i/8]>>(i%8))&1 != 0 {
					for j := uintptr(0); j < bucketSize; j++ {
						word := base + j*etyp.size/ptrSize + i
						mask[word/8] |= 1 << (word % 8)
					}
				}
			}
		}
		base += bucketSize * etyp.size / ptrSize
		base += overflowPad / ptrSize

		word := base
		mask[word/8] |= 1 << (word % 8)
		gcdata = &mask[0]
		ptrdata = (word + 1) * ptrSize

		// overflow word must be last
		if ptrdata != size {
			panic("reflect: bad layout computation in MapOf")
		}
	}

	b := &rtype{
		align:   ptrSize,
		size:    size,
		kind:    kind,
		ptrdata: ptrdata,
		gcdata:  gcdata,
	}
	if overflowPad > 0 {
		b.align = 8
	}
	s := "bucket(" + ktyp.String() + "," + etyp.String() + ")"
	b.str = resolveReflectName(newName(s, "", false))
	return b
}

// SliceOf returns the slice type with element type t.
// For example, if t represents int, SliceOf(t) represents []int.
func SliceOf(t Type) Type {
	typ := t.(*rtype)

	// Look in cache.
	ckey := cacheKey{Slice, typ, nil, 0}
	if slice, ok := lookupCache.Load(ckey); ok {
		return slice.(Type)
	}

	// Look in known types.
	s := "[]" + typ.String()
	for _, tt := range typesByString(s) {
		slice := (*sliceType)(unsafe.Pointer(tt))
		if slice.elem == typ {
			ti, _ := lookupCache.LoadOrStore(ckey, tt)
			return ti.(Type)
		}
	}

	// Make a slice type.
	var islice interface{} = ([]unsafe.Pointer)(nil)
	prototype := *(**sliceType)(unsafe.Pointer(&islice))
	slice := *prototype
	slice.tflag = 0
	slice.str = resolveReflectName(newName(s, "", false))
	slice.hash = fnv1(typ.hash, '[')
	slice.elem = typ
	slice.ptrToThis = 0

	ti, _ := lookupCache.LoadOrStore(ckey, &slice.rtype)
	return ti.(Type)
}

// The structLookupCache caches StructOf lookups.
// StructOf does not share the common lookupCache since we need to pin
// the memory associated with *structTypeFixedN.
var structLookupCache struct {
	sync.Mutex // Guards stores (but not loads) on m.

	// m is a map[uint32][]Type keyed by the hash calculated in StructOf.
	// Elements in m are append-only and thus safe for concurrent reading.
	m sync.Map
}

type structTypeUncommon struct {
	structType
	u uncommonType
}

<<<<<<< HEAD
// isLetter returns true if a given 'rune' is classified as a Letter.
=======
// A *rtype representing a struct is followed directly in memory by an
// array of method objects representing the methods attached to the
// struct. To get the same layout for a run time generated type, we
// need an array directly following the uncommonType memory. The types
// structTypeFixed4, ...structTypeFixedN are used to do this.
//
// A similar strategy is used for funcTypeFixed4, ...funcTypeFixedN.

// TODO(crawshaw): as these structTypeFixedN and funcTypeFixedN structs
// have no methods, they could be defined at runtime using the StructOf
// function.

type structTypeFixed4 struct {
	structType
	u uncommonType
	m [4]method
}

type structTypeFixed8 struct {
	structType
	u uncommonType
	m [8]method
}

type structTypeFixed16 struct {
	structType
	u uncommonType
	m [16]method
}

type structTypeFixed32 struct {
	structType
	u uncommonType
	m [32]method
}

// isLetter reports whether a given 'rune' is classified as a Letter.
>>>>>>> c0281afd
func isLetter(ch rune) bool {
	return 'a' <= ch && ch <= 'z' || 'A' <= ch && ch <= 'Z' || ch == '_' || ch >= utf8.RuneSelf && unicode.IsLetter(ch)
}

// isValidFieldName checks if a string is a valid (struct) field name or not.
//
// According to the language spec, a field name should be an identifier.
//
// identifier = letter { letter | unicode_digit } .
// letter = unicode_letter | "_" .
func isValidFieldName(fieldName string) bool {
	for i, c := range fieldName {
		if i == 0 && !isLetter(c) {
			return false
		}

		if !(isLetter(c) || unicode.IsDigit(c)) {
			return false
		}
	}

	return len(fieldName) > 0
}

// StructOf returns the struct type containing fields.
// The Offset and Index fields are ignored and computed as they would be
// by the compiler.
//
// StructOf currently does not generate wrapper methods for embedded
// fields and panics if passed unexported StructFields.
// These limitations may be lifted in a future version.
func StructOf(fields []StructField) Type {
	var (
		hash       = fnv1(0, []byte("struct {")...)
		size       uintptr
		typalign   uint8
		comparable = true
		hashable   = true
		methods    []method

		fs   = make([]structField, len(fields))
		repr = make([]byte, 0, 64)
		fset = map[string]struct{}{} // fields' names

		hasPtr    = false // records whether at least one struct-field is a pointer
		hasGCProg = false // records whether a struct-field type has a GCProg
	)

	lastzero := uintptr(0)
	repr = append(repr, "struct {"...)
	for i, field := range fields {
		if field.Name == "" {
			panic("reflect.StructOf: field " + strconv.Itoa(i) + " has no name")
		}
		if !isValidFieldName(field.Name) {
			panic("reflect.StructOf: field " + strconv.Itoa(i) + " has invalid name")
		}
		if field.Type == nil {
			panic("reflect.StructOf: field " + strconv.Itoa(i) + " has no type")
		}
		f := runtimeStructField(field)
		ft := f.typ
		if ft.kind&kindGCProg != 0 {
			hasGCProg = true
		}
		if ft.pointers() {
			hasPtr = true
		}

		// Update string and hash
		name := f.name.name()
		hash = fnv1(hash, []byte(name)...)
		repr = append(repr, (" " + name)...)
		if f.embedded() {
			// Embedded field
			if f.typ.Kind() == Ptr {
				// Embedded ** and *interface{} are illegal
				elem := ft.Elem()
				if k := elem.Kind(); k == Ptr || k == Interface {
					panic("reflect.StructOf: illegal embedded field type " + ft.String())
				}
			}

			switch f.typ.Kind() {
			case Interface:
				ift := (*interfaceType)(unsafe.Pointer(ft))
				for im, m := range ift.methods {
					if ift.nameOff(m.name).pkgPath() != "" {
						// TODO(sbinet).  Issue 15924.
						panic("reflect: embedded interface with unexported method(s) not implemented")
					}

					var (
						mtyp    = ift.typeOff(m.typ)
						ifield  = i
						imethod = im
						ifn     Value
						tfn     Value
					)

					if ft.kind&kindDirectIface != 0 {
						tfn = MakeFunc(mtyp, func(in []Value) []Value {
							var args []Value
							var recv = in[0]
							if len(in) > 1 {
								args = in[1:]
							}
							return recv.Field(ifield).Method(imethod).Call(args)
						})
						ifn = MakeFunc(mtyp, func(in []Value) []Value {
							var args []Value
							var recv = in[0]
							if len(in) > 1 {
								args = in[1:]
							}
							return recv.Field(ifield).Method(imethod).Call(args)
						})
					} else {
						tfn = MakeFunc(mtyp, func(in []Value) []Value {
							var args []Value
							var recv = in[0]
							if len(in) > 1 {
								args = in[1:]
							}
							return recv.Field(ifield).Method(imethod).Call(args)
						})
						ifn = MakeFunc(mtyp, func(in []Value) []Value {
							var args []Value
							var recv = Indirect(in[0])
							if len(in) > 1 {
								args = in[1:]
							}
							return recv.Field(ifield).Method(imethod).Call(args)
						})
					}

					methods = append(methods, method{
						name: resolveReflectName(ift.nameOff(m.name)),
						mtyp: resolveReflectType(mtyp),
						ifn:  resolveReflectText(unsafe.Pointer(&ifn)),
						tfn:  resolveReflectText(unsafe.Pointer(&tfn)),
					})
				}
			case Ptr:
				ptr := (*ptrType)(unsafe.Pointer(ft))
				if unt := ptr.uncommon(); unt != nil {
					if i > 0 && unt.mcount > 0 {
						// Issue 15924.
						panic("reflect: embedded type with methods not implemented if type is not first field")
					}
					if len(fields) > 1 {
						panic("reflect: embedded type with methods not implemented if there is more than one field")
					}
					for _, m := range unt.methods() {
						mname := ptr.nameOff(m.name)
						if mname.pkgPath() != "" {
							// TODO(sbinet).
							// Issue 15924.
							panic("reflect: embedded interface with unexported method(s) not implemented")
						}
						methods = append(methods, method{
							name: resolveReflectName(mname),
							mtyp: resolveReflectType(ptr.typeOff(m.mtyp)),
							ifn:  resolveReflectText(ptr.textOff(m.ifn)),
							tfn:  resolveReflectText(ptr.textOff(m.tfn)),
						})
					}
				}
				if unt := ptr.elem.uncommon(); unt != nil {
					for _, m := range unt.methods() {
						mname := ptr.nameOff(m.name)
						if mname.pkgPath() != "" {
							// TODO(sbinet)
							// Issue 15924.
							panic("reflect: embedded interface with unexported method(s) not implemented")
						}
						methods = append(methods, method{
							name: resolveReflectName(mname),
							mtyp: resolveReflectType(ptr.elem.typeOff(m.mtyp)),
							ifn:  resolveReflectText(ptr.elem.textOff(m.ifn)),
							tfn:  resolveReflectText(ptr.elem.textOff(m.tfn)),
						})
					}
				}
			default:
				if unt := ft.uncommon(); unt != nil {
					if i > 0 && unt.mcount > 0 {
						// Issue 15924.
						panic("reflect: embedded type with methods not implemented if type is not first field")
					}
					if len(fields) > 1 && ft.kind&kindDirectIface != 0 {
						panic("reflect: embedded type with methods not implemented for non-pointer type")
					}
					for _, m := range unt.methods() {
						mname := ft.nameOff(m.name)
						if mname.pkgPath() != "" {
							// TODO(sbinet)
							// Issue 15924.
							panic("reflect: embedded interface with unexported method(s) not implemented")
						}
						methods = append(methods, method{
							name: resolveReflectName(mname),
							mtyp: resolveReflectType(ft.typeOff(m.mtyp)),
							ifn:  resolveReflectText(ft.textOff(m.ifn)),
							tfn:  resolveReflectText(ft.textOff(m.tfn)),
						})

					}
				}
			}
		}
		if _, dup := fset[name]; dup {
			panic("reflect.StructOf: duplicate field " + name)
		}
		fset[name] = struct{}{}

		hash = fnv1(hash, byte(ft.hash>>24), byte(ft.hash>>16), byte(ft.hash>>8), byte(ft.hash))

		repr = append(repr, (" " + ft.String())...)
		if f.name.tagLen() > 0 {
			hash = fnv1(hash, []byte(f.name.tag())...)
			repr = append(repr, (" " + strconv.Quote(f.name.tag()))...)
		}
		if i < len(fields)-1 {
			repr = append(repr, ';')
		}

		comparable = comparable && (ft.alg.equal != nil)
		hashable = hashable && (ft.alg.hash != nil)

		offset := align(size, uintptr(ft.align))
		if ft.align > typalign {
			typalign = ft.align
		}
		size = offset + ft.size
		f.offsetEmbed |= offset << 1

		if ft.size == 0 {
			lastzero = size
		}

		fs[i] = f
	}

	if size > 0 && lastzero == size {
		// This is a non-zero sized struct that ends in a
		// zero-sized field. We add an extra byte of padding,
		// to ensure that taking the address of the final
		// zero-sized field can't manufacture a pointer to the
		// next object in the heap. See issue 9401.
		size++
	}

	var typ *structType
	var ut *uncommonType

	switch {
	case len(methods) == 0:
		t := new(structTypeUncommon)
		typ = &t.structType
		ut = &t.u
	default:
		// A *rtype representing a struct is followed directly in memory by an
		// array of method objects representing the methods attached to the
		// struct. To get the same layout for a run time generated type, we
		// need an array directly following the uncommonType memory. The types
		// structTypeFixed4, ...structTypeFixedN are used to do this.
		//
		// A similar strategy is used for funcTypeFixed4, ...funcTypeFixedN.

		tt := New(StructOf([]StructField{
			{Name: "S", Type: TypeOf(structType{})},
			{Name: "U", Type: TypeOf(uncommonType{})},
			{Name: "M", Type: ArrayOf(len(methods), TypeOf(methods[0]))},
		}))

		typ = (*structType)(unsafe.Pointer(tt.Pointer()))
		ut = (*uncommonType)(unsafe.Pointer(tt.Pointer() + unsafe.Sizeof(*typ)))

		copy(tt.Elem().FieldByName("M").Slice(0, len(methods)).Interface().([]method), methods)
	}
	// TODO(sbinet): Once we allow embedding multiple types,
	// methods will need to be sorted like the compiler does.
	// TODO(sbinet): Once we allow non-exported methods, we will
	// need to compute xcount as the number of exported methods.
	ut.mcount = uint16(len(methods))
	ut.xcount = ut.mcount
	ut.moff = uint32(unsafe.Sizeof(uncommonType{}))

	if len(fs) > 0 {
		repr = append(repr, ' ')
	}
	repr = append(repr, '}')
	hash = fnv1(hash, '}')
	str := string(repr)

	// Round the size up to be a multiple of the alignment.
	size = align(size, uintptr(typalign))

	// Make the struct type.
	var istruct interface{} = struct{}{}
	prototype := *(**structType)(unsafe.Pointer(&istruct))
	*typ = *prototype
	typ.fields = fs

	// Look in cache.
	if ts, ok := structLookupCache.m.Load(hash); ok {
		for _, st := range ts.([]Type) {
			t := st.common()
			if haveIdenticalUnderlyingType(&typ.rtype, t, true) {
				return t
			}
		}
	}

	// Not in cache, lock and retry.
	structLookupCache.Lock()
	defer structLookupCache.Unlock()
	if ts, ok := structLookupCache.m.Load(hash); ok {
		for _, st := range ts.([]Type) {
			t := st.common()
			if haveIdenticalUnderlyingType(&typ.rtype, t, true) {
				return t
			}
		}
	}

	addToCache := func(t Type) Type {
		var ts []Type
		if ti, ok := structLookupCache.m.Load(hash); ok {
			ts = ti.([]Type)
		}
		structLookupCache.m.Store(hash, append(ts, t))
		return t
	}

	// Look in known types.
	for _, t := range typesByString(str) {
		if haveIdenticalUnderlyingType(&typ.rtype, t, true) {
			// even if 't' wasn't a structType with methods, we should be ok
			// as the 'u uncommonType' field won't be accessed except when
			// tflag&tflagUncommon is set.
			return addToCache(t)
		}
	}

	typ.str = resolveReflectName(newName(str, "", false))
	typ.tflag = 0
	typ.hash = hash
	typ.size = size
	typ.align = typalign
	typ.fieldAlign = typalign
	typ.ptrToThis = 0
	if len(methods) > 0 {
		typ.tflag |= tflagUncommon
	}
	if !hasPtr {
		typ.kind |= kindNoPointers
	} else {
		typ.kind &^= kindNoPointers
	}

	if hasGCProg {
		lastPtrField := 0
		for i, ft := range fs {
			if ft.typ.pointers() {
				lastPtrField = i
			}
		}
		prog := []byte{0, 0, 0, 0} // will be length of prog
		for i, ft := range fs {
			if i > lastPtrField {
				// gcprog should not include anything for any field after
				// the last field that contains pointer data
				break
			}
			// FIXME(sbinet) handle padding, fields smaller than a word
			elemGC := (*[1 << 30]byte)(unsafe.Pointer(ft.typ.gcdata))[:]
			elemPtrs := ft.typ.ptrdata / ptrSize
			switch {
			case ft.typ.kind&kindGCProg == 0 && ft.typ.ptrdata != 0:
				// Element is small with pointer mask; use as literal bits.
				mask := elemGC
				// Emit 120-bit chunks of full bytes (max is 127 but we avoid using partial bytes).
				var n uintptr
				for n := elemPtrs; n > 120; n -= 120 {
					prog = append(prog, 120)
					prog = append(prog, mask[:15]...)
					mask = mask[15:]
				}
				prog = append(prog, byte(n))
				prog = append(prog, mask[:(n+7)/8]...)
			case ft.typ.kind&kindGCProg != 0:
				// Element has GC program; emit one element.
				elemProg := elemGC[4 : 4+*(*uint32)(unsafe.Pointer(&elemGC[0]))-1]
				prog = append(prog, elemProg...)
			}
			// Pad from ptrdata to size.
			elemWords := ft.typ.size / ptrSize
			if elemPtrs < elemWords {
				// Emit literal 0 bit, then repeat as needed.
				prog = append(prog, 0x01, 0x00)
				if elemPtrs+1 < elemWords {
					prog = append(prog, 0x81)
					prog = appendVarint(prog, elemWords-elemPtrs-1)
				}
			}
		}
		*(*uint32)(unsafe.Pointer(&prog[0])) = uint32(len(prog) - 4)
		typ.kind |= kindGCProg
		typ.gcdata = &prog[0]
	} else {
		typ.kind &^= kindGCProg
		bv := new(bitVector)
		addTypeBits(bv, 0, typ.common())
		if len(bv.data) > 0 {
			typ.gcdata = &bv.data[0]
		}
	}
	typ.ptrdata = typeptrdata(typ.common())
	typ.alg = new(typeAlg)
	if hashable {
		typ.alg.hash = func(p unsafe.Pointer, seed uintptr) uintptr {
			o := seed
			for _, ft := range typ.fields {
				pi := add(p, ft.offset(), "&x.field safe")
				o = ft.typ.alg.hash(pi, o)
			}
			return o
		}
	}

	if comparable {
		typ.alg.equal = func(p, q unsafe.Pointer) bool {
			for _, ft := range typ.fields {
				pi := add(p, ft.offset(), "&x.field safe")
				qi := add(q, ft.offset(), "&x.field safe")
				if !ft.typ.alg.equal(pi, qi) {
					return false
				}
			}
			return true
		}
	}

	switch {
	case len(fs) == 1 && !ifaceIndir(fs[0].typ):
		// structs of 1 direct iface type can be direct
		typ.kind |= kindDirectIface
	default:
		typ.kind &^= kindDirectIface
	}

	return addToCache(&typ.rtype)
}

func runtimeStructField(field StructField) structField {
	if field.PkgPath != "" {
		panic("reflect.StructOf: StructOf does not allow unexported fields")
	}

	// Best-effort check for misuse.
	// Since PkgPath is empty, not much harm done if Unicode lowercase slips through.
	c := field.Name[0]
	if 'a' <= c && c <= 'z' || c == '_' {
		panic("reflect.StructOf: field \"" + field.Name + "\" is unexported but missing PkgPath")
	}

	offsetEmbed := uintptr(0)
	if field.Anonymous {
		offsetEmbed |= 1
	}

	resolveReflectType(field.Type.common()) // install in runtime
	return structField{
		name:        newName(field.Name, string(field.Tag), true),
		typ:         field.Type.common(),
		offsetEmbed: offsetEmbed,
	}
}

// typeptrdata returns the length in bytes of the prefix of t
// containing pointer data. Anything after this offset is scalar data.
// keep in sync with ../cmd/compile/internal/gc/reflect.go
func typeptrdata(t *rtype) uintptr {
	if !t.pointers() {
		return 0
	}
	switch t.Kind() {
	case Struct:
		st := (*structType)(unsafe.Pointer(t))
		// find the last field that has pointers.
		field := 0
		for i := range st.fields {
			ft := st.fields[i].typ
			if ft.pointers() {
				field = i
			}
		}
		f := st.fields[field]
		return f.offset() + f.typ.ptrdata

	default:
		panic("reflect.typeptrdata: unexpected type, " + t.String())
	}
}

// See cmd/compile/internal/gc/reflect.go for derivation of constant.
const maxPtrmaskBytes = 2048

// ArrayOf returns the array type with the given count and element type.
// For example, if t represents int, ArrayOf(5, t) represents [5]int.
//
// If the resulting type would be larger than the available address space,
// ArrayOf panics.
func ArrayOf(count int, elem Type) Type {
	typ := elem.(*rtype)

	// Look in cache.
	ckey := cacheKey{Array, typ, nil, uintptr(count)}
	if array, ok := lookupCache.Load(ckey); ok {
		return array.(Type)
	}

	// Look in known types.
	s := "[" + strconv.Itoa(count) + "]" + typ.String()
	for _, tt := range typesByString(s) {
		array := (*arrayType)(unsafe.Pointer(tt))
		if array.elem == typ {
			ti, _ := lookupCache.LoadOrStore(ckey, tt)
			return ti.(Type)
		}
	}

	// Make an array type.
	var iarray interface{} = [1]unsafe.Pointer{}
	prototype := *(**arrayType)(unsafe.Pointer(&iarray))
	array := *prototype
	array.tflag = 0
	array.str = resolveReflectName(newName(s, "", false))
	array.hash = fnv1(typ.hash, '[')
	for n := uint32(count); n > 0; n >>= 8 {
		array.hash = fnv1(array.hash, byte(n))
	}
	array.hash = fnv1(array.hash, ']')
	array.elem = typ
	array.ptrToThis = 0
	if typ.size > 0 {
		max := ^uintptr(0) / typ.size
		if uintptr(count) > max {
			panic("reflect.ArrayOf: array size would exceed virtual address space")
		}
	}
	array.size = typ.size * uintptr(count)
	if count > 0 && typ.ptrdata != 0 {
		array.ptrdata = typ.size*uintptr(count-1) + typ.ptrdata
	}
	array.align = typ.align
	array.fieldAlign = typ.fieldAlign
	array.len = uintptr(count)
	array.slice = SliceOf(elem).(*rtype)

	array.kind &^= kindNoPointers
	switch {
	case typ.kind&kindNoPointers != 0 || array.size == 0:
		// No pointers.
		array.kind |= kindNoPointers
		array.gcdata = nil
		array.ptrdata = 0

	case count == 1:
		// In memory, 1-element array looks just like the element.
		array.kind |= typ.kind & kindGCProg
		array.gcdata = typ.gcdata
		array.ptrdata = typ.ptrdata

	case typ.kind&kindGCProg == 0 && array.size <= maxPtrmaskBytes*8*ptrSize:
		// Element is small with pointer mask; array is still small.
		// Create direct pointer mask by turning each 1 bit in elem
		// into count 1 bits in larger mask.
		mask := make([]byte, (array.ptrdata/ptrSize+7)/8)
		elemMask := (*[1 << 30]byte)(unsafe.Pointer(typ.gcdata))[:]
		elemWords := typ.size / ptrSize
		for j := uintptr(0); j < typ.ptrdata/ptrSize; j++ {
			if (elemMask[j/8]>>(j%8))&1 != 0 {
				for i := uintptr(0); i < array.len; i++ {
					k := i*elemWords + j
					mask[k/8] |= 1 << (k % 8)
				}
			}
		}
		array.gcdata = &mask[0]

	default:
		// Create program that emits one element
		// and then repeats to make the array.
		prog := []byte{0, 0, 0, 0} // will be length of prog
		elemGC := (*[1 << 30]byte)(unsafe.Pointer(typ.gcdata))[:]
		elemPtrs := typ.ptrdata / ptrSize
		if typ.kind&kindGCProg == 0 {
			// Element is small with pointer mask; use as literal bits.
			mask := elemGC
			// Emit 120-bit chunks of full bytes (max is 127 but we avoid using partial bytes).
			var n uintptr
			for n = elemPtrs; n > 120; n -= 120 {
				prog = append(prog, 120)
				prog = append(prog, mask[:15]...)
				mask = mask[15:]
			}
			prog = append(prog, byte(n))
			prog = append(prog, mask[:(n+7)/8]...)
		} else {
			// Element has GC program; emit one element.
			elemProg := elemGC[4 : 4+*(*uint32)(unsafe.Pointer(&elemGC[0]))-1]
			prog = append(prog, elemProg...)
		}
		// Pad from ptrdata to size.
		elemWords := typ.size / ptrSize
		if elemPtrs < elemWords {
			// Emit literal 0 bit, then repeat as needed.
			prog = append(prog, 0x01, 0x00)
			if elemPtrs+1 < elemWords {
				prog = append(prog, 0x81)
				prog = appendVarint(prog, elemWords-elemPtrs-1)
			}
		}
		// Repeat count-1 times.
		if elemWords < 0x80 {
			prog = append(prog, byte(elemWords|0x80))
		} else {
			prog = append(prog, 0x80)
			prog = appendVarint(prog, elemWords)
		}
		prog = appendVarint(prog, uintptr(count)-1)
		prog = append(prog, 0)
		*(*uint32)(unsafe.Pointer(&prog[0])) = uint32(len(prog) - 4)
		array.kind |= kindGCProg
		array.gcdata = &prog[0]
		array.ptrdata = array.size // overestimate but ok; must match program
	}

	etyp := typ.common()
	esize := etyp.Size()
	ealg := etyp.alg

	array.alg = new(typeAlg)
	if ealg.equal != nil {
		eequal := ealg.equal
		array.alg.equal = func(p, q unsafe.Pointer) bool {
			for i := 0; i < count; i++ {
				pi := arrayAt(p, i, esize, "i < count")
				qi := arrayAt(q, i, esize, "i < count")
				if !eequal(pi, qi) {
					return false
				}

			}
			return true
		}
	}
	if ealg.hash != nil {
		ehash := ealg.hash
		array.alg.hash = func(ptr unsafe.Pointer, seed uintptr) uintptr {
			o := seed
			for i := 0; i < count; i++ {
				o = ehash(arrayAt(ptr, i, esize, "i < count"), o)
			}
			return o
		}
	}

	switch {
	case count == 1 && !ifaceIndir(typ):
		// array of 1 direct iface type can be direct
		array.kind |= kindDirectIface
	default:
		array.kind &^= kindDirectIface
	}

	ti, _ := lookupCache.LoadOrStore(ckey, &array.rtype)
	return ti.(Type)
}

func appendVarint(x []byte, v uintptr) []byte {
	for ; v >= 0x80; v >>= 7 {
		x = append(x, byte(v|0x80))
	}
	x = append(x, byte(v))
	return x
}

// toType converts from a *rtype to a Type that can be returned
// to the client of package reflect. In gc, the only concern is that
// a nil *rtype must be replaced by a nil Type, but in gccgo this
// function takes care of ensuring that multiple *rtype for the same
// type are coalesced into a single Type.
func toType(t *rtype) Type {
	if t == nil {
		return nil
	}
	return t
}

type layoutKey struct {
	ftyp *funcType // function signature
	rcvr *rtype    // receiver type, or nil if none
}

type layoutType struct {
	t         *rtype
	argSize   uintptr // size of arguments
	retOffset uintptr // offset of return values.
	stack     *bitVector
	framePool *sync.Pool
}

var layoutCache sync.Map // map[layoutKey]layoutType

// funcLayout computes a struct type representing the layout of the
// function arguments and return values for the function type t.
// If rcvr != nil, rcvr specifies the type of the receiver.
// The returned type exists only for GC, so we only fill out GC relevant info.
// Currently, that's just size and the GC program. We also fill in
// the name for possible debugging use.
func funcLayout(t *funcType, rcvr *rtype) (frametype *rtype, argSize, retOffset uintptr, stk *bitVector, framePool *sync.Pool) {
	if t.Kind() != Func {
		panic("reflect: funcLayout of non-func type")
	}
	if rcvr != nil && rcvr.Kind() == Interface {
		panic("reflect: funcLayout with interface receiver " + rcvr.String())
	}
	k := layoutKey{t, rcvr}
	if lti, ok := layoutCache.Load(k); ok {
		lt := lti.(layoutType)
		return lt.t, lt.argSize, lt.retOffset, lt.stack, lt.framePool
	}

	// compute gc program & stack bitmap for arguments
	ptrmap := new(bitVector)
	var offset uintptr
	if rcvr != nil {
		// Reflect uses the "interface" calling convention for
		// methods, where receivers take one word of argument
		// space no matter how big they actually are.
		if ifaceIndir(rcvr) || rcvr.pointers() {
			ptrmap.append(1)
		} else {
			ptrmap.append(0)
		}
		offset += ptrSize
	}
	for _, arg := range t.in() {
		offset += -offset & uintptr(arg.align-1)
		addTypeBits(ptrmap, offset, arg)
		offset += arg.size
	}
	argSize = offset
	if runtime.GOARCH == "amd64p32" {
		offset += -offset & (8 - 1)
	}
	offset += -offset & (ptrSize - 1)
	retOffset = offset
	for _, res := range t.out() {
		offset += -offset & uintptr(res.align-1)
		addTypeBits(ptrmap, offset, res)
		offset += res.size
	}
	offset += -offset & (ptrSize - 1)

	// build dummy rtype holding gc program
	x := &rtype{
		align:   ptrSize,
		size:    offset,
		ptrdata: uintptr(ptrmap.n) * ptrSize,
	}
	if runtime.GOARCH == "amd64p32" {
		x.align = 8
	}
	if ptrmap.n > 0 {
		x.gcdata = &ptrmap.data[0]
	} else {
		x.kind |= kindNoPointers
	}

	var s string
	if rcvr != nil {
		s = "methodargs(" + rcvr.String() + ")(" + t.String() + ")"
	} else {
		s = "funcargs(" + t.String() + ")"
	}
	x.str = resolveReflectName(newName(s, "", false))

	// cache result for future callers
	framePool = &sync.Pool{New: func() interface{} {
		return unsafe_New(x)
	}}
	lti, _ := layoutCache.LoadOrStore(k, layoutType{
		t:         x,
		argSize:   argSize,
		retOffset: retOffset,
		stack:     ptrmap,
		framePool: framePool,
	})
	lt := lti.(layoutType)
	return lt.t, lt.argSize, lt.retOffset, lt.stack, lt.framePool
}

// ifaceIndir reports whether t is stored indirectly in an interface value.
func ifaceIndir(t *rtype) bool {
	return t.kind&kindDirectIface == 0
}

// Layout matches runtime.gobitvector (well enough).
type bitVector struct {
	n    uint32 // number of bits
	data []byte
}

// append a bit to the bitmap.
func (bv *bitVector) append(bit uint8) {
	if bv.n%8 == 0 {
		bv.data = append(bv.data, 0)
	}
	bv.data[bv.n/8] |= bit << (bv.n % 8)
	bv.n++
}

func addTypeBits(bv *bitVector, offset uintptr, t *rtype) {
	if t.kind&kindNoPointers != 0 {
		return
	}

	switch Kind(t.kind & kindMask) {
	case Chan, Func, Map, Ptr, Slice, String, UnsafePointer:
		// 1 pointer at start of representation
		for bv.n < uint32(offset/uintptr(ptrSize)) {
			bv.append(0)
		}
		bv.append(1)

	case Interface:
		// 2 pointers
		for bv.n < uint32(offset/uintptr(ptrSize)) {
			bv.append(0)
		}
		bv.append(1)
		bv.append(1)

	case Array:
		// repeat inner type
		tt := (*arrayType)(unsafe.Pointer(t))
		for i := 0; i < int(tt.len); i++ {
			addTypeBits(bv, offset+uintptr(i)*tt.elem.size, tt.elem)
		}

	case Struct:
		// apply fields
		tt := (*structType)(unsafe.Pointer(t))
		for i := range tt.fields {
			f := &tt.fields[i]
			addTypeBits(bv, offset+f.offset(), f.typ)
		}
	}
}<|MERGE_RESOLUTION|>--- conflicted
+++ resolved
@@ -2281,47 +2281,7 @@
 	u uncommonType
 }
 
-<<<<<<< HEAD
-// isLetter returns true if a given 'rune' is classified as a Letter.
-=======
-// A *rtype representing a struct is followed directly in memory by an
-// array of method objects representing the methods attached to the
-// struct. To get the same layout for a run time generated type, we
-// need an array directly following the uncommonType memory. The types
-// structTypeFixed4, ...structTypeFixedN are used to do this.
-//
-// A similar strategy is used for funcTypeFixed4, ...funcTypeFixedN.
-
-// TODO(crawshaw): as these structTypeFixedN and funcTypeFixedN structs
-// have no methods, they could be defined at runtime using the StructOf
-// function.
-
-type structTypeFixed4 struct {
-	structType
-	u uncommonType
-	m [4]method
-}
-
-type structTypeFixed8 struct {
-	structType
-	u uncommonType
-	m [8]method
-}
-
-type structTypeFixed16 struct {
-	structType
-	u uncommonType
-	m [16]method
-}
-
-type structTypeFixed32 struct {
-	structType
-	u uncommonType
-	m [32]method
-}
-
 // isLetter reports whether a given 'rune' is classified as a Letter.
->>>>>>> c0281afd
 func isLetter(ch rune) bool {
 	return 'a' <= ch && ch <= 'z' || 'A' <= ch && ch <= 'Z' || ch == '_' || ch >= utf8.RuneSelf && unicode.IsLetter(ch)
 }
